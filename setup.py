#!/usr/bin/env python

# This file is dual licensed under the terms of the Apache License, Version
# 2.0, and the BSD License. See the LICENSE file in the root of this repository
# for complete details.

from __future__ import absolute_import, division, print_function

import os
import platform
import subprocess
import sys
from distutils.command.build import build

import pkg_resources

from setuptools import find_packages, setup
from setuptools.command.install import install
from setuptools.command.test import test


base_dir = os.path.dirname(__file__)
src_dir = os.path.join(base_dir, "src")

# When executing the setup.py, we need to be able to import ourselves, this
# means that we need to add the src/ directory to the sys.path.
sys.path.insert(0, src_dir)

about = {}
with open(os.path.join(src_dir, "cryptography", "__about__.py")) as f:
    exec(f.read(), about)


VECTORS_DEPENDENCY = "cryptography_vectors=={0}".format(about['__version__'])

requirements = [
    "idna>=2.1",
    "asn1crypto>=0.21.0",
    "six>=1.4.1",
]
setup_requirements = []

if sys.version_info < (3, 4):
    requirements.append("enum34")

if sys.version_info < (3, 3):
    requirements.append("ipaddress")

if platform.python_implementation() == "PyPy":
    if sys.pypy_version_info < (5, 3):
        raise RuntimeError(
            "cryptography 1.9 is not compatible with PyPy < 5.3. Please "
            "upgrade PyPy to use this library."
        )
else:
    requirements.append("cffi>=1.7")
    setup_requirements.append("cffi>=1.7")

test_requirements = [
    "pytest>=2.9.0",
    "pretend",
    "iso8601",
    "pytz",
]
if sys.version_info[:2] > (2, 6):
    test_requirements.append("hypothesis>=1.11.4")


# If there's no vectors locally that probably means we are in a tarball and
# need to go and get the matching vectors package from PyPi
if not os.path.exists(os.path.join(base_dir, "vectors/setup.py")):
    test_requirements.append(VECTORS_DEPENDENCY)


class PyTest(test):
    def finalize_options(self):
        test.finalize_options(self)
        self.test_args = []
        self.test_suite = True

        # This means there's a vectors/ folder with the package in here.
        # cd into it, install the vectors package and then refresh sys.path
        if VECTORS_DEPENDENCY not in test_requirements:
            subprocess.check_call(
                [sys.executable, "setup.py", "install"], cwd="vectors"
            )
            pkg_resources.get_distribution("cryptography_vectors").activate()

    def run_tests(self):
        # Import here because in module scope the eggs are not loaded.
        import pytest
        test_args = [os.path.join(base_dir, "tests")]
        errno = pytest.main(test_args)
        sys.exit(errno)


def keywords_with_side_effects(argv):
    """
    Get a dictionary with setup keywords that (can) have side effects.

    :param argv: A list of strings with command line arguments.
    :returns: A dictionary with keyword arguments for the ``setup()`` function.

    This setup.py script uses the setuptools 'setup_requires' feature because
    this is required by the cffi package to compile extension modules. The
    purpose of ``keywords_with_side_effects()`` is to avoid triggering the cffi
    build process as a result of setup.py invocations that don't need the cffi
    module to be built (setup.py serves the dual purpose of exposing package
    metadata).

    All of the options listed by ``python setup.py --help`` that print
    information should be recognized here. The commands ``clean``,
    ``egg_info``, ``register``, ``sdist`` and ``upload`` are also recognized.
    Any combination of these options and commands is also supported.

    This function was originally based on the `setup.py script`_ of SciPy (see
    also the discussion in `pip issue #25`_).

    .. _pip issue #25: https://github.com/pypa/pip/issues/25
    .. _setup.py script: https://github.com/scipy/scipy/blob/master/setup.py
    """
    no_setup_requires_arguments = (
        '-h', '--help',
        '-n', '--dry-run',
        '-q', '--quiet',
        '-v', '--verbose',
        '-V', '--version',
        '--author',
        '--author-email',
        '--classifiers',
        '--contact',
        '--contact-email',
        '--description',
        '--egg-base',
        '--fullname',
        '--help-commands',
        '--keywords',
        '--licence',
        '--license',
        '--long-description',
        '--maintainer',
        '--maintainer-email',
        '--name',
        '--no-user-cfg',
        '--obsoletes',
        '--platforms',
        '--provides',
        '--requires',
        '--url',
        'clean',
        'egg_info',
        'register',
        'sdist',
        'upload',
    )

    def is_short_option(argument):
        """Check whether a command line argument is a short option."""
        return len(argument) >= 2 and argument[0] == '-' and argument[1] != '-'

    def expand_short_options(argument):
        """Expand combined short options into canonical short options."""
        return ('-' + char for char in argument[1:])

    def argument_without_setup_requirements(argv, i):
        """Check whether a command line argument needs setup requirements."""
        if argv[i] in no_setup_requires_arguments:
            # Simple case: An argument which is either an option or a command
            # which doesn't need setup requirements.
            return True
        elif (is_short_option(argv[i]) and
              all(option in no_setup_requires_arguments
                  for option in expand_short_options(argv[i]))):
            # Not so simple case: Combined short options none of which need
            # setup requirements.
            return True
        elif argv[i - 1:i] == ['--egg-base']:
            # Tricky case: --egg-info takes an argument which should not make
            # us use setup_requires (defeating the purpose of this code).
            return True
        else:
            return False

    if all(argument_without_setup_requirements(argv, i)
           for i in range(1, len(argv))):
        return {
            "cmdclass": {
                "build": DummyBuild,
                "install": DummyInstall,
                "test": DummyPyTest,
            }
        }
    else:
        cffi_modules = [
            "src/_cffi_src/build_openssl.py:ffi",
            "src/_cffi_src/build_constant_time.py:ffi",
            "src/_cffi_src/build_padding.py:ffi",
        ]

        return {
            "setup_requires": setup_requirements,
            "cmdclass": {
                "test": PyTest,
            },
            "cffi_modules": cffi_modules
        }


setup_requires_error = ("Requested setup command that needs 'setup_requires' "
                        "while command line arguments implied a side effect "
                        "free command or option.")


class DummyBuild(build):
    """
    This class makes it very obvious when ``keywords_with_side_effects()`` has
    incorrectly interpreted the command line arguments to ``setup.py build`` as
    one of the 'side effect free' commands or options.
    """

    def run(self):
        raise RuntimeError(setup_requires_error)


class DummyInstall(install):
    """
    This class makes it very obvious when ``keywords_with_side_effects()`` has
    incorrectly interpreted the command line arguments to ``setup.py install``
    as one of the 'side effect free' commands or options.
    """

    def run(self):
        raise RuntimeError(setup_requires_error)


class DummyPyTest(test):
    """
    This class makes it very obvious when ``keywords_with_side_effects()`` has
    incorrectly interpreted the command line arguments to ``setup.py test`` as
    one of the 'side effect free' commands or options.
    """

    def run_tests(self):
        raise RuntimeError(setup_requires_error)


with open(os.path.join(base_dir, "README.rst")) as f:
    long_description = f.read()


setup(
    name=about["__title__"],
    version=about["__version__"],

    description=about["__summary__"],
    long_description=long_description,
    license=about["__license__"],
    url=about["__uri__"],

    author=about["__author__"],
    author_email=about["__email__"],

    classifiers=[
        "Intended Audience :: Developers",
        "License :: OSI Approved :: Apache Software License",
        "License :: OSI Approved :: BSD License",
        "Natural Language :: English",
        "Operating System :: MacOS :: MacOS X",
        "Operating System :: POSIX",
        "Operating System :: POSIX :: BSD",
        "Operating System :: POSIX :: Linux",
        "Operating System :: Microsoft :: Windows",
        "Programming Language :: Python",
        "Programming Language :: Python :: 2",
        "Programming Language :: Python :: 2.6",
        "Programming Language :: Python :: 2.7",
        "Programming Language :: Python :: 3",
        "Programming Language :: Python :: 3.4",
        "Programming Language :: Python :: 3.5",
        "Programming Language :: Python :: 3.6",
        "Programming Language :: Python :: Implementation :: CPython",
        "Programming Language :: Python :: Implementation :: PyPy",
        "Topic :: Security :: Cryptography",
    ],

    package_dir={"": "src"},
    packages=find_packages(where="src", exclude=["_cffi_src", "_cffi_src.*"]),
    include_package_data=True,

    install_requires=requirements,
    tests_require=test_requirements,
    extras_require={
        "test": test_requirements,
        "docstest": [
            "doc8",
<<<<<<< HEAD
            "pyenchant >= 1.6.9",
=======
            "pyenchant >= 1.6.11",
>>>>>>> 0a8bdff5
            "readme_renderer >= 16.0",
            "sphinx >= 1.6.3",
            "sphinx_rtd_theme",
            "sphinxcontrib-spelling",
        ],
        "pep8test": [
            "flake8",
            "flake8-import-order",
            "pep8-naming",
        ],
    },

    # for cffi
    zip_safe=False,
    ext_package="cryptography.hazmat.bindings",
    **keywords_with_side_effects(sys.argv)
)<|MERGE_RESOLUTION|>--- conflicted
+++ resolved
@@ -293,11 +293,7 @@
         "test": test_requirements,
         "docstest": [
             "doc8",
-<<<<<<< HEAD
-            "pyenchant >= 1.6.9",
-=======
             "pyenchant >= 1.6.11",
->>>>>>> 0a8bdff5
             "readme_renderer >= 16.0",
             "sphinx >= 1.6.3",
             "sphinx_rtd_theme",
