[pytest]
addopts = -r s
markers =
    hmac: this test requires a backend providing HMACBackend
    cipher: this test requires a backend providing CipherBackend
    hash: this test requires a backend providing HashBackend
<<<<<<< HEAD
    commoncrypto: this test requires the CommonCrypto backend
=======
    supported: parametrized test requiring only_if and skip_message
>>>>>>> f82a03a6
<|MERGE_RESOLUTION|>--- conflicted
+++ resolved
@@ -4,8 +4,5 @@
     hmac: this test requires a backend providing HMACBackend
     cipher: this test requires a backend providing CipherBackend
     hash: this test requires a backend providing HashBackend
-<<<<<<< HEAD
-    commoncrypto: this test requires the CommonCrypto backend
-=======
     supported: parametrized test requiring only_if and skip_message
->>>>>>> f82a03a6
+    commoncrypto: this test requires the CommonCrypto backend