# This file is dual licensed under the terms of the Apache License, Version
# 2.0, and the BSD License. See the LICENSE file in the root of this repository
# for complete details.


import abc
import datetime
import hashlib
import ipaddress
import typing
from enum import Enum

from cryptography.hazmat._der import (
    BIT_STRING,
    DERReader,
    OBJECT_IDENTIFIER,
    SEQUENCE,
)
from cryptography.hazmat._types import _PUBLIC_KEY_TYPES
from cryptography.hazmat.primitives import constant_time, serialization
from cryptography.hazmat.primitives.asymmetric.ec import EllipticCurvePublicKey
from cryptography.hazmat.primitives.asymmetric.rsa import RSAPublicKey
from cryptography.x509.certificate_transparency import (
    SignedCertificateTimestamp,
)
from cryptography.x509.general_name import (
    DNSName,
    DirectoryName,
    GeneralName,
    IPAddress,
    OtherName,
    RFC822Name,
    RegisteredID,
    UniformResourceIdentifier,
    _IPADDRESS_TYPES,
)
from cryptography.x509.name import Name, RelativeDistinguishedName
from cryptography.x509.oid import (
    CRLEntryExtensionOID,
    ExtensionOID,
    OCSPExtensionOID,
    ObjectIdentifier,
)

ExtensionTypeVar = typing.TypeVar("ExtensionTypeVar", bound="ExtensionType")


def _key_identifier_from_public_key(public_key: _PUBLIC_KEY_TYPES) -> bytes:
    if isinstance(public_key, RSAPublicKey):
        data = public_key.public_bytes(
            serialization.Encoding.DER,
            serialization.PublicFormat.PKCS1,
        )
    elif isinstance(public_key, EllipticCurvePublicKey):
        data = public_key.public_bytes(
            serialization.Encoding.X962,
            serialization.PublicFormat.UncompressedPoint,
        )
    else:
        # This is a very slow way to do this.
        serialized = public_key.public_bytes(
            serialization.Encoding.DER,
            serialization.PublicFormat.SubjectPublicKeyInfo,
        )

        reader = DERReader(serialized)
        with reader.read_single_element(SEQUENCE) as public_key_info:
            algorithm = public_key_info.read_element(SEQUENCE)
            public_key_data = public_key_info.read_element(BIT_STRING)

        # Double-check the algorithm structure.
        with algorithm:
            algorithm.read_element(OBJECT_IDENTIFIER)
            if not algorithm.is_empty():
                # Skip the optional parameters field.
                algorithm.read_any_element()

        # BIT STRING contents begin with the number of padding bytes added. It
        # must be zero for SubjectPublicKeyInfo structures.
        if public_key_data.read_byte() != 0:
            raise ValueError("Invalid public key encoding")

        data = public_key_data.data

    return hashlib.sha1(data).digest()


def _make_sequence_methods(field_name: str):
    def len_method(self) -> int:
        return len(getattr(self, field_name))

    def iter_method(self):
        return iter(getattr(self, field_name))

    def getitem_method(self, idx):
        return getattr(self, field_name)[idx]

    return len_method, iter_method, getitem_method


class DuplicateExtension(Exception):
    def __init__(self, msg: str, oid: ObjectIdentifier) -> None:
        super(DuplicateExtension, self).__init__(msg)
        self.oid = oid


class ExtensionNotFound(Exception):
    def __init__(self, msg: str, oid: ObjectIdentifier) -> None:
        super(ExtensionNotFound, self).__init__(msg)
        self.oid = oid


class ExtensionType(metaclass=abc.ABCMeta):
    oid: typing.ClassVar[ObjectIdentifier]


class Extensions(object):
    def __init__(
        self, extensions: typing.Iterable["Extension[ExtensionType]"]
    ) -> None:
        self._extensions = list(extensions)

<<<<<<< HEAD
    def get_extension_for_oid(
        self, oid: ObjectIdentifier
    ) -> "Extension[ExtensionType]":
=======
    def get_extension_for_oid(self, oid: ObjectIdentifier) -> "Extension":
>>>>>>> 75b002ae
        for ext in self:
            if ext.oid == oid:
                return ext

        raise ExtensionNotFound("No {} extension was found".format(oid), oid)

<<<<<<< HEAD
    def get_extension_for_class(
        self, extclass: typing.Type[ExtensionTypeVar]
    ) -> "Extension[ExtensionTypeVar]":
=======
    def get_extension_for_class(self, extclass) -> "Extension":
>>>>>>> 75b002ae
        if extclass is UnrecognizedExtension:
            raise TypeError(
                "UnrecognizedExtension can't be used with "
                "get_extension_for_class because more than one instance of the"
                " class may be present."
            )

        for ext in self:
            if isinstance(ext.value, extclass):
                return ext

        raise ExtensionNotFound(
            "No {} extension was found".format(extclass), extclass.oid
        )

    __len__, __iter__, __getitem__ = _make_sequence_methods("_extensions")

    def __repr__(self) -> str:
        return "<Extensions({})>".format(self._extensions)


class CRLNumber(ExtensionType):
    oid = ExtensionOID.CRL_NUMBER

<<<<<<< HEAD
    def __init__(self, crl_number: int) -> None:
=======
    def __init__(self, crl_number: int):
>>>>>>> 75b002ae
        if not isinstance(crl_number, int):
            raise TypeError("crl_number must be an integer")

        self._crl_number = crl_number

    def __eq__(self, other: typing.Any) -> bool:
        if not isinstance(other, CRLNumber):
            return NotImplemented

        return self.crl_number == other.crl_number

    def __ne__(self, other: typing.Any) -> bool:
        return not self == other

    def __hash__(self) -> int:
        return hash(self.crl_number)

    def __repr__(self) -> str:
        return "<CRLNumber({})>".format(self.crl_number)

    @property
    def crl_number(self) -> int:
        return self._crl_number


class AuthorityKeyIdentifier(ExtensionType):
    oid = ExtensionOID.AUTHORITY_KEY_IDENTIFIER

    def __init__(
        self,
        key_identifier: typing.Optional[bytes],
        authority_cert_issuer: typing.Optional[typing.Iterable[GeneralName]],
        authority_cert_serial_number: typing.Optional[int],
<<<<<<< HEAD
    ) -> None:
=======
    ):
>>>>>>> 75b002ae
        if (authority_cert_issuer is None) != (
            authority_cert_serial_number is None
        ):
            raise ValueError(
                "authority_cert_issuer and authority_cert_serial_number "
                "must both be present or both None"
            )

        if authority_cert_issuer is not None:
            authority_cert_issuer = list(authority_cert_issuer)
            if not all(
                isinstance(x, GeneralName) for x in authority_cert_issuer
            ):
                raise TypeError(
                    "authority_cert_issuer must be a list of GeneralName "
                    "objects"
                )

        if authority_cert_serial_number is not None and not isinstance(
            authority_cert_serial_number, int
        ):
            raise TypeError("authority_cert_serial_number must be an integer")

        self._key_identifier = key_identifier
        self._authority_cert_issuer = authority_cert_issuer
        self._authority_cert_serial_number = authority_cert_serial_number

    @classmethod
    def from_issuer_public_key(
        cls, public_key: _PUBLIC_KEY_TYPES
    ) -> "AuthorityKeyIdentifier":
        digest = _key_identifier_from_public_key(public_key)
        return cls(
            key_identifier=digest,
            authority_cert_issuer=None,
            authority_cert_serial_number=None,
        )

    @classmethod
    def from_issuer_subject_key_identifier(
        cls, ski: "SubjectKeyIdentifier"
    ) -> "AuthorityKeyIdentifier":
        return cls(
            key_identifier=ski.digest,
            authority_cert_issuer=None,
            authority_cert_serial_number=None,
        )

    def __repr__(self) -> str:
        return (
            "<AuthorityKeyIdentifier(key_identifier={0.key_identifier!r}, "
            "authority_cert_issuer={0.authority_cert_issuer}, "
            "authority_cert_serial_number={0.authority_cert_serial_number}"
            ")>".format(self)
        )

    def __eq__(self, other: typing.Any) -> bool:
        if not isinstance(other, AuthorityKeyIdentifier):
            return NotImplemented

        return (
            self.key_identifier == other.key_identifier
            and self.authority_cert_issuer == other.authority_cert_issuer
            and self.authority_cert_serial_number
            == other.authority_cert_serial_number
        )

    def __ne__(self, other: typing.Any) -> bool:
        return not self == other

    def __hash__(self) -> int:
        if self.authority_cert_issuer is None:
            aci = None
        else:
            aci = tuple(self.authority_cert_issuer)
        return hash(
            (self.key_identifier, aci, self.authority_cert_serial_number)
        )

    @property
    def key_identifier(self) -> typing.Optional[bytes]:
        return self._key_identifier

    @property
    def authority_cert_issuer(
        self,
    ) -> typing.Optional[typing.List[GeneralName]]:
        return self._authority_cert_issuer

    @property
    def authority_cert_serial_number(self) -> typing.Optional[int]:
        return self._authority_cert_serial_number


class SubjectKeyIdentifier(ExtensionType):
    oid = ExtensionOID.SUBJECT_KEY_IDENTIFIER

<<<<<<< HEAD
    def __init__(self, digest: bytes) -> None:
=======
    def __init__(self, digest: bytes):
>>>>>>> 75b002ae
        self._digest = digest

    @classmethod
    def from_public_key(
        cls, public_key: _PUBLIC_KEY_TYPES
    ) -> "SubjectKeyIdentifier":
        return cls(_key_identifier_from_public_key(public_key))

    @property
    def digest(self) -> bytes:
        return self._digest

    @property
    def key_identifier(self) -> bytes:
        return self._digest

    def __repr__(self) -> str:
        return "<SubjectKeyIdentifier(digest={0!r})>".format(self.digest)

    def __eq__(self, other: typing.Any) -> bool:
        if not isinstance(other, SubjectKeyIdentifier):
            return NotImplemented

        return constant_time.bytes_eq(self.digest, other.digest)

    def __ne__(self, other: typing.Any) -> bool:
        return not self == other

    def __hash__(self) -> int:
        return hash(self.digest)


class AuthorityInformationAccess(ExtensionType):
    oid = ExtensionOID.AUTHORITY_INFORMATION_ACCESS

<<<<<<< HEAD
    def __init__(
        self, descriptions: typing.Iterable["AccessDescription"]
    ) -> None:
=======
    def __init__(self, descriptions: typing.Iterable["AccessDescription"]):
>>>>>>> 75b002ae
        descriptions = list(descriptions)
        if not all(isinstance(x, AccessDescription) for x in descriptions):
            raise TypeError(
                "Every item in the descriptions list must be an "
                "AccessDescription"
            )

        self._descriptions = descriptions

    __len__, __iter__, __getitem__ = _make_sequence_methods("_descriptions")

    def __repr__(self) -> str:
        return "<AuthorityInformationAccess({})>".format(self._descriptions)

    def __eq__(self, other: typing.Any) -> bool:
        if not isinstance(other, AuthorityInformationAccess):
            return NotImplemented

        return self._descriptions == other._descriptions

    def __ne__(self, other: typing.Any) -> bool:
        return not self == other

    def __hash__(self) -> int:
        return hash(tuple(self._descriptions))


class SubjectInformationAccess(ExtensionType):
    oid = ExtensionOID.SUBJECT_INFORMATION_ACCESS

<<<<<<< HEAD
    def __init__(
        self, descriptions: typing.Iterable["AccessDescription"]
    ) -> None:
=======
    def __init__(self, descriptions: typing.Iterable["AccessDescription"]):
>>>>>>> 75b002ae
        descriptions = list(descriptions)
        if not all(isinstance(x, AccessDescription) for x in descriptions):
            raise TypeError(
                "Every item in the descriptions list must be an "
                "AccessDescription"
            )

        self._descriptions = descriptions

    __len__, __iter__, __getitem__ = _make_sequence_methods("_descriptions")

    def __repr__(self) -> str:
        return "<SubjectInformationAccess({})>".format(self._descriptions)

    def __eq__(self, other: typing.Any) -> bool:
        if not isinstance(other, SubjectInformationAccess):
            return NotImplemented

        return self._descriptions == other._descriptions

    def __ne__(self, other: typing.Any) -> bool:
        return not self == other

    def __hash__(self) -> int:
        return hash(tuple(self._descriptions))


class AccessDescription(object):
    def __init__(
        self, access_method: ObjectIdentifier, access_location: GeneralName
<<<<<<< HEAD
    ) -> None:
=======
    ):
>>>>>>> 75b002ae
        if not isinstance(access_method, ObjectIdentifier):
            raise TypeError("access_method must be an ObjectIdentifier")

        if not isinstance(access_location, GeneralName):
            raise TypeError("access_location must be a GeneralName")

        self._access_method = access_method
        self._access_location = access_location

    def __repr__(self) -> str:
        return (
            "<AccessDescription(access_method={0.access_method}, access_locati"
            "on={0.access_location})>".format(self)
        )

    def __eq__(self, other: typing.Any) -> bool:
        if not isinstance(other, AccessDescription):
            return NotImplemented

        return (
            self.access_method == other.access_method
            and self.access_location == other.access_location
        )

    def __ne__(self, other: typing.Any) -> bool:
        return not self == other

    def __hash__(self) -> int:
        return hash((self.access_method, self.access_location))

    @property
    def access_method(self) -> ObjectIdentifier:
        return self._access_method

    @property
    def access_location(self) -> GeneralName:
        return self._access_location


class BasicConstraints(ExtensionType):
    oid = ExtensionOID.BASIC_CONSTRAINTS

<<<<<<< HEAD
    def __init__(self, ca: bool, path_length: typing.Optional[int]) -> None:
=======
    def __init__(self, ca: bool, path_length: typing.Optional[int]):
>>>>>>> 75b002ae
        if not isinstance(ca, bool):
            raise TypeError("ca must be a boolean value")

        if path_length is not None and not ca:
            raise ValueError("path_length must be None when ca is False")

        if path_length is not None and (
            not isinstance(path_length, int) or path_length < 0
        ):
            raise TypeError(
                "path_length must be a non-negative integer or None"
            )

        self._ca = ca
        self._path_length = path_length

    @property
    def ca(self) -> bool:
        return self._ca

    @property
    def path_length(self) -> typing.Optional[int]:
        return self._path_length

    def __repr__(self) -> str:
        return (
            "<BasicConstraints(ca={0.ca}, " "path_length={0.path_length})>"
        ).format(self)

    def __eq__(self, other: typing.Any) -> bool:
        if not isinstance(other, BasicConstraints):
            return NotImplemented

        return self.ca == other.ca and self.path_length == other.path_length

    def __ne__(self, other: typing.Any) -> bool:
        return not self == other

    def __hash__(self) -> int:
        return hash((self.ca, self.path_length))


class DeltaCRLIndicator(ExtensionType):
    oid = ExtensionOID.DELTA_CRL_INDICATOR

<<<<<<< HEAD
    def __init__(self, crl_number: int) -> None:
=======
    def __init__(self, crl_number: int):
>>>>>>> 75b002ae
        if not isinstance(crl_number, int):
            raise TypeError("crl_number must be an integer")

        self._crl_number = crl_number

    @property
    def crl_number(self) -> int:
        return self._crl_number

    def __eq__(self, other: typing.Any) -> bool:
        if not isinstance(other, DeltaCRLIndicator):
            return NotImplemented

        return self.crl_number == other.crl_number

    def __ne__(self, other: typing.Any) -> bool:
        return not self == other

    def __hash__(self) -> int:
        return hash(self.crl_number)

    def __repr__(self) -> str:
        return "<DeltaCRLIndicator(crl_number={0.crl_number})>".format(self)


class CRLDistributionPoints(ExtensionType):
    oid = ExtensionOID.CRL_DISTRIBUTION_POINTS

    def __init__(
        self, distribution_points: typing.Iterable["DistributionPoint"]
<<<<<<< HEAD
    ) -> None:
=======
    ):
>>>>>>> 75b002ae
        distribution_points = list(distribution_points)
        if not all(
            isinstance(x, DistributionPoint) for x in distribution_points
        ):
            raise TypeError(
                "distribution_points must be a list of DistributionPoint "
                "objects"
            )

        self._distribution_points = distribution_points

    __len__, __iter__, __getitem__ = _make_sequence_methods(
        "_distribution_points"
    )

    def __repr__(self) -> str:
        return "<CRLDistributionPoints({})>".format(self._distribution_points)

    def __eq__(self, other: typing.Any) -> bool:
        if not isinstance(other, CRLDistributionPoints):
            return NotImplemented

        return self._distribution_points == other._distribution_points

    def __ne__(self, other: typing.Any) -> bool:
        return not self == other

    def __hash__(self) -> int:
        return hash(tuple(self._distribution_points))


class FreshestCRL(ExtensionType):
    oid = ExtensionOID.FRESHEST_CRL

    def __init__(
        self, distribution_points: typing.Iterable["DistributionPoint"]
<<<<<<< HEAD
    ) -> None:
=======
    ):
>>>>>>> 75b002ae
        distribution_points = list(distribution_points)
        if not all(
            isinstance(x, DistributionPoint) for x in distribution_points
        ):
            raise TypeError(
                "distribution_points must be a list of DistributionPoint "
                "objects"
            )

        self._distribution_points = distribution_points

    __len__, __iter__, __getitem__ = _make_sequence_methods(
        "_distribution_points"
    )

    def __repr__(self) -> str:
        return "<FreshestCRL({})>".format(self._distribution_points)

    def __eq__(self, other: typing.Any) -> bool:
        if not isinstance(other, FreshestCRL):
            return NotImplemented

        return self._distribution_points == other._distribution_points

    def __ne__(self, other: typing.Any) -> bool:
        return not self == other

    def __hash__(self) -> int:
        return hash(tuple(self._distribution_points))


class DistributionPoint(object):
    def __init__(
        self,
        full_name: typing.Optional[typing.Iterable[GeneralName]],
        relative_name: typing.Optional[RelativeDistinguishedName],
        reasons: typing.Optional[typing.FrozenSet["ReasonFlags"]],
        crl_issuer: typing.Optional[typing.Iterable[GeneralName]],
<<<<<<< HEAD
    ) -> None:
=======
    ):
>>>>>>> 75b002ae
        if full_name and relative_name:
            raise ValueError(
                "You cannot provide both full_name and relative_name, at "
                "least one must be None."
            )

        if full_name is not None:
            full_name = list(full_name)
            if not all(isinstance(x, GeneralName) for x in full_name):
                raise TypeError(
                    "full_name must be a list of GeneralName objects"
                )

        if relative_name:
            if not isinstance(relative_name, RelativeDistinguishedName):
                raise TypeError(
                    "relative_name must be a RelativeDistinguishedName"
                )

        if crl_issuer is not None:
            crl_issuer = list(crl_issuer)
            if not all(isinstance(x, GeneralName) for x in crl_issuer):
                raise TypeError(
                    "crl_issuer must be None or a list of general names"
                )

        if reasons and (
            not isinstance(reasons, frozenset)
            or not all(isinstance(x, ReasonFlags) for x in reasons)
        ):
            raise TypeError("reasons must be None or frozenset of ReasonFlags")

        if reasons and (
            ReasonFlags.unspecified in reasons
            or ReasonFlags.remove_from_crl in reasons
        ):
            raise ValueError(
                "unspecified and remove_from_crl are not valid reasons in a "
                "DistributionPoint"
            )

        if reasons and not crl_issuer and not (full_name or relative_name):
            raise ValueError(
                "You must supply crl_issuer, full_name, or relative_name when "
                "reasons is not None"
            )

        self._full_name = full_name
        self._relative_name = relative_name
        self._reasons = reasons
        self._crl_issuer = crl_issuer

    def __repr__(self) -> str:
        return (
            "<DistributionPoint(full_name={0.full_name}, relative_name={0.rela"
            "tive_name}, reasons={0.reasons}, "
            "crl_issuer={0.crl_issuer})>".format(self)
        )

    def __eq__(self, other: typing.Any) -> bool:
        if not isinstance(other, DistributionPoint):
            return NotImplemented

        return (
            self.full_name == other.full_name
            and self.relative_name == other.relative_name
            and self.reasons == other.reasons
            and self.crl_issuer == other.crl_issuer
        )

    def __ne__(self, other: typing.Any) -> bool:
        return not self == other

    def __hash__(self) -> int:
        if self.full_name is not None:
            fn: typing.Optional[typing.Tuple[GeneralName, ...]] = tuple(
                self.full_name
            )
        else:
            fn = None

        if self.crl_issuer is not None:
            crl_issuer: typing.Optional[
                typing.Tuple[GeneralName, ...]
            ] = tuple(self.crl_issuer)
        else:
            crl_issuer = None

        return hash((fn, self.relative_name, self.reasons, crl_issuer))

    @property
    def full_name(self) -> typing.Optional[typing.List[GeneralName]]:
        return self._full_name

    @property
    def relative_name(self) -> typing.Optional[RelativeDistinguishedName]:
        return self._relative_name

    @property
    def reasons(self) -> typing.Optional[typing.FrozenSet["ReasonFlags"]]:
        return self._reasons

    @property
    def crl_issuer(self) -> typing.Optional[typing.List[GeneralName]]:
        return self._crl_issuer


class ReasonFlags(Enum):
    unspecified = "unspecified"
    key_compromise = "keyCompromise"
    ca_compromise = "cACompromise"
    affiliation_changed = "affiliationChanged"
    superseded = "superseded"
    cessation_of_operation = "cessationOfOperation"
    certificate_hold = "certificateHold"
    privilege_withdrawn = "privilegeWithdrawn"
    aa_compromise = "aACompromise"
    remove_from_crl = "removeFromCRL"


class PolicyConstraints(ExtensionType):
    oid = ExtensionOID.POLICY_CONSTRAINTS

    def __init__(
        self,
        require_explicit_policy: typing.Optional[int],
        inhibit_policy_mapping: typing.Optional[int],
<<<<<<< HEAD
    ) -> None:
=======
    ):
>>>>>>> 75b002ae
        if require_explicit_policy is not None and not isinstance(
            require_explicit_policy, int
        ):
            raise TypeError(
                "require_explicit_policy must be a non-negative integer or "
                "None"
            )

        if inhibit_policy_mapping is not None and not isinstance(
            inhibit_policy_mapping, int
        ):
            raise TypeError(
                "inhibit_policy_mapping must be a non-negative integer or None"
            )

        if inhibit_policy_mapping is None and require_explicit_policy is None:
            raise ValueError(
                "At least one of require_explicit_policy and "
                "inhibit_policy_mapping must not be None"
            )

        self._require_explicit_policy = require_explicit_policy
        self._inhibit_policy_mapping = inhibit_policy_mapping

    def __repr__(self) -> str:
        return (
            "<PolicyConstraints(require_explicit_policy={0.require_explicit"
            "_policy}, inhibit_policy_mapping={0.inhibit_policy_"
            "mapping})>".format(self)
        )

    def __eq__(self, other: typing.Any) -> bool:
        if not isinstance(other, PolicyConstraints):
            return NotImplemented

        return (
            self.require_explicit_policy == other.require_explicit_policy
            and self.inhibit_policy_mapping == other.inhibit_policy_mapping
        )

    def __ne__(self, other: typing.Any) -> bool:
        return not self == other

    def __hash__(self) -> int:
        return hash(
            (self.require_explicit_policy, self.inhibit_policy_mapping)
        )

    @property
    def require_explicit_policy(self) -> typing.Optional[int]:
        return self._require_explicit_policy

    @property
    def inhibit_policy_mapping(self) -> typing.Optional[int]:
        return self._inhibit_policy_mapping


class CertificatePolicies(ExtensionType):
    oid = ExtensionOID.CERTIFICATE_POLICIES

<<<<<<< HEAD
    def __init__(self, policies: typing.Iterable["PolicyInformation"]) -> None:
=======
    def __init__(self, policies: typing.Iterable["PolicyInformation"]):
>>>>>>> 75b002ae
        policies = list(policies)
        if not all(isinstance(x, PolicyInformation) for x in policies):
            raise TypeError(
                "Every item in the policies list must be a "
                "PolicyInformation"
            )

        self._policies = policies

    __len__, __iter__, __getitem__ = _make_sequence_methods("_policies")

    def __repr__(self) -> str:
        return "<CertificatePolicies({})>".format(self._policies)

    def __eq__(self, other: typing.Any) -> bool:
        if not isinstance(other, CertificatePolicies):
            return NotImplemented

        return self._policies == other._policies

    def __ne__(self, other: typing.Any) -> bool:
        return not self == other

    def __hash__(self) -> int:
        return hash(tuple(self._policies))


class PolicyInformation(object):
    def __init__(
        self,
        policy_identifier: ObjectIdentifier,
        policy_qualifiers: typing.Optional[
            typing.Iterable[typing.Union[str, "UserNotice"]]
        ],
<<<<<<< HEAD
    ) -> None:
=======
    ):
>>>>>>> 75b002ae
        if not isinstance(policy_identifier, ObjectIdentifier):
            raise TypeError("policy_identifier must be an ObjectIdentifier")

        self._policy_identifier = policy_identifier

        if policy_qualifiers is not None:
            policy_qualifiers = list(policy_qualifiers)
            if not all(
                isinstance(x, (str, UserNotice)) for x in policy_qualifiers
            ):
                raise TypeError(
                    "policy_qualifiers must be a list of strings and/or "
                    "UserNotice objects or None"
                )

        self._policy_qualifiers = policy_qualifiers

    def __repr__(self) -> str:
        return (
            "<PolicyInformation(policy_identifier={0.policy_identifier}, polic"
            "y_qualifiers={0.policy_qualifiers})>".format(self)
        )

    def __eq__(self, other: typing.Any) -> bool:
        if not isinstance(other, PolicyInformation):
            return NotImplemented

        return (
            self.policy_identifier == other.policy_identifier
            and self.policy_qualifiers == other.policy_qualifiers
        )

    def __ne__(self, other: typing.Any) -> bool:
        return not self == other

    def __hash__(self) -> int:
        if self.policy_qualifiers is not None:
            pq: typing.Optional[
                typing.Tuple[typing.Union[str, "UserNotice"], ...]
            ] = tuple(self.policy_qualifiers)
        else:
            pq = None

        return hash((self.policy_identifier, pq))

    @property
    def policy_identifier(self) -> ObjectIdentifier:
        return self._policy_identifier

    @property
    def policy_qualifiers(
        self,
    ) -> typing.Optional[typing.List[typing.Union[str, "UserNotice"]]]:
        return self._policy_qualifiers


class UserNotice(object):
    def __init__(
        self,
        notice_reference: typing.Optional["NoticeReference"],
        explicit_text: typing.Optional[str],
<<<<<<< HEAD
    ) -> None:
=======
    ):
>>>>>>> 75b002ae
        if notice_reference and not isinstance(
            notice_reference, NoticeReference
        ):
            raise TypeError(
                "notice_reference must be None or a NoticeReference"
            )

        self._notice_reference = notice_reference
        self._explicit_text = explicit_text

    def __repr__(self) -> str:
        return (
            "<UserNotice(notice_reference={0.notice_reference}, explicit_text="
            "{0.explicit_text!r})>".format(self)
        )

    def __eq__(self, other: typing.Any) -> bool:
        if not isinstance(other, UserNotice):
            return NotImplemented

        return (
            self.notice_reference == other.notice_reference
            and self.explicit_text == other.explicit_text
        )

    def __ne__(self, other: typing.Any) -> bool:
        return not self == other

    def __hash__(self) -> int:
        return hash((self.notice_reference, self.explicit_text))

    @property
    def notice_reference(self) -> typing.Optional["NoticeReference"]:
        return self._notice_reference

    @property
    def explicit_text(self) -> typing.Optional[str]:
        return self._explicit_text


class NoticeReference(object):
    def __init__(
        self,
        organization: typing.Optional[str],
        notice_numbers: typing.Iterable[int],
<<<<<<< HEAD
    ) -> None:
=======
    ):
>>>>>>> 75b002ae
        self._organization = organization
        notice_numbers = list(notice_numbers)
        if not all(isinstance(x, int) for x in notice_numbers):
            raise TypeError("notice_numbers must be a list of integers")

        self._notice_numbers = notice_numbers

    def __repr__(self) -> str:
        return (
            "<NoticeReference(organization={0.organization!r}, notice_numbers="
            "{0.notice_numbers})>".format(self)
        )

    def __eq__(self, other: typing.Any) -> bool:
        if not isinstance(other, NoticeReference):
            return NotImplemented

        return (
            self.organization == other.organization
            and self.notice_numbers == other.notice_numbers
        )

    def __ne__(self, other: typing.Any) -> bool:
        return not self == other

    def __hash__(self) -> int:
        return hash((self.organization, tuple(self.notice_numbers)))

    @property
    def organization(self) -> typing.Optional[str]:
        return self._organization

    @property
    def notice_numbers(self) -> typing.List[int]:
        return self._notice_numbers


class ExtendedKeyUsage(ExtensionType):
    oid = ExtensionOID.EXTENDED_KEY_USAGE

<<<<<<< HEAD
    def __init__(self, usages: typing.Iterable[ObjectIdentifier]) -> None:
=======
    def __init__(self, usages: typing.Iterable[ObjectIdentifier]):
>>>>>>> 75b002ae
        usages = list(usages)
        if not all(isinstance(x, ObjectIdentifier) for x in usages):
            raise TypeError(
                "Every item in the usages list must be an ObjectIdentifier"
            )

        self._usages = usages

    __len__, __iter__, __getitem__ = _make_sequence_methods("_usages")

    def __repr__(self) -> str:
        return "<ExtendedKeyUsage({})>".format(self._usages)

    def __eq__(self, other: typing.Any) -> bool:
        if not isinstance(other, ExtendedKeyUsage):
            return NotImplemented

        return self._usages == other._usages

    def __ne__(self, other: typing.Any) -> bool:
        return not self == other

    def __hash__(self) -> int:
        return hash(tuple(self._usages))


class OCSPNoCheck(ExtensionType):
    oid = ExtensionOID.OCSP_NO_CHECK

    def __eq__(self, other: typing.Any) -> bool:
        if not isinstance(other, OCSPNoCheck):
            return NotImplemented

        return True

    def __ne__(self, other: typing.Any) -> bool:
        return not self == other

    def __hash__(self) -> int:
        return hash(OCSPNoCheck)

    def __repr__(self) -> str:
        return "<OCSPNoCheck()>"


class PrecertPoison(ExtensionType):
    oid = ExtensionOID.PRECERT_POISON

    def __eq__(self, other: typing.Any) -> bool:
        if not isinstance(other, PrecertPoison):
            return NotImplemented

        return True

    def __ne__(self, other: typing.Any) -> bool:
        return not self == other

    def __hash__(self) -> int:
        return hash(PrecertPoison)

    def __repr__(self) -> str:
        return "<PrecertPoison()>"


class TLSFeature(ExtensionType):
    oid = ExtensionOID.TLS_FEATURE

<<<<<<< HEAD
    def __init__(self, features: typing.Iterable["TLSFeatureType"]) -> None:
=======
    def __init__(self, features: typing.Iterable["TLSFeatureType"]):
>>>>>>> 75b002ae
        features = list(features)
        if (
            not all(isinstance(x, TLSFeatureType) for x in features)
            or len(features) == 0
        ):
            raise TypeError(
                "features must be a list of elements from the TLSFeatureType "
                "enum"
            )

        self._features = features

    __len__, __iter__, __getitem__ = _make_sequence_methods("_features")

    def __repr__(self) -> str:
        return "<TLSFeature(features={0._features})>".format(self)

    def __eq__(self, other: typing.Any) -> bool:
        if not isinstance(other, TLSFeature):
            return NotImplemented

        return self._features == other._features

    def __ne__(self, other: typing.Any) -> bool:
        return not self == other

    def __hash__(self) -> int:
        return hash(tuple(self._features))


class TLSFeatureType(Enum):
    # status_request is defined in RFC 6066 and is used for what is commonly
    # called OCSP Must-Staple when present in the TLS Feature extension in an
    # X.509 certificate.
    status_request = 5
    # status_request_v2 is defined in RFC 6961 and allows multiple OCSP
    # responses to be provided. It is not currently in use by clients or
    # servers.
    status_request_v2 = 17


_TLS_FEATURE_TYPE_TO_ENUM = {x.value: x for x in TLSFeatureType}


class InhibitAnyPolicy(ExtensionType):
    oid = ExtensionOID.INHIBIT_ANY_POLICY

<<<<<<< HEAD
    def __init__(self, skip_certs: int) -> None:
=======
    def __init__(self, skip_certs: int):
>>>>>>> 75b002ae
        if not isinstance(skip_certs, int):
            raise TypeError("skip_certs must be an integer")

        if skip_certs < 0:
            raise ValueError("skip_certs must be a non-negative integer")

        self._skip_certs = skip_certs

    def __repr__(self) -> str:
        return "<InhibitAnyPolicy(skip_certs={0.skip_certs})>".format(self)

    def __eq__(self, other: typing.Any) -> bool:
        if not isinstance(other, InhibitAnyPolicy):
            return NotImplemented

        return self.skip_certs == other.skip_certs

    def __ne__(self, other: typing.Any) -> bool:
        return not self == other

    def __hash__(self) -> int:
        return hash(self.skip_certs)

    @property
    def skip_certs(self) -> int:
        return self._skip_certs


class KeyUsage(ExtensionType):
    oid = ExtensionOID.KEY_USAGE

    def __init__(
        self,
        digital_signature: bool,
        content_commitment: bool,
        key_encipherment: bool,
        data_encipherment: bool,
        key_agreement: bool,
        key_cert_sign: bool,
        crl_sign: bool,
        encipher_only: bool,
        decipher_only: bool,
<<<<<<< HEAD
    ) -> None:
=======
    ):
>>>>>>> 75b002ae
        if not key_agreement and (encipher_only or decipher_only):
            raise ValueError(
                "encipher_only and decipher_only can only be true when "
                "key_agreement is true"
            )

        self._digital_signature = digital_signature
        self._content_commitment = content_commitment
        self._key_encipherment = key_encipherment
        self._data_encipherment = data_encipherment
        self._key_agreement = key_agreement
        self._key_cert_sign = key_cert_sign
        self._crl_sign = crl_sign
        self._encipher_only = encipher_only
        self._decipher_only = decipher_only

    @property
    def digital_signature(self) -> bool:
        return self._digital_signature

    @property
    def content_commitment(self) -> bool:
        return self._content_commitment

    @property
    def key_encipherment(self) -> bool:
        return self._key_encipherment

    @property
    def data_encipherment(self) -> bool:
        return self._data_encipherment

    @property
    def key_agreement(self) -> bool:
        return self._key_agreement

    @property
    def key_cert_sign(self) -> bool:
        return self._key_cert_sign

    @property
    def crl_sign(self) -> bool:
        return self._crl_sign

    @property
    def encipher_only(self) -> bool:
        if not self.key_agreement:
            raise ValueError(
                "encipher_only is undefined unless key_agreement is true"
            )
        else:
            return self._encipher_only

    @property
    def decipher_only(self) -> bool:
        if not self.key_agreement:
            raise ValueError(
                "decipher_only is undefined unless key_agreement is true"
            )
        else:
            return self._decipher_only

    def __repr__(self) -> str:
        try:
            encipher_only = self.encipher_only
            decipher_only = self.decipher_only
        except ValueError:
            # Users found None confusing because even though encipher/decipher
            # have no meaning unless key_agreement is true, to construct an
            # instance of the class you still need to pass False.
            encipher_only = False
            decipher_only = False

        return (
            "<KeyUsage(digital_signature={0.digital_signature}, "
            "content_commitment={0.content_commitment}, "
            "key_encipherment={0.key_encipherment}, "
            "data_encipherment={0.data_encipherment}, "
            "key_agreement={0.key_agreement}, "
            "key_cert_sign={0.key_cert_sign}, crl_sign={0.crl_sign}, "
            "encipher_only={1}, decipher_only={2})>"
        ).format(self, encipher_only, decipher_only)

    def __eq__(self, other: typing.Any) -> bool:
        if not isinstance(other, KeyUsage):
            return NotImplemented

        return (
            self.digital_signature == other.digital_signature
            and self.content_commitment == other.content_commitment
            and self.key_encipherment == other.key_encipherment
            and self.data_encipherment == other.data_encipherment
            and self.key_agreement == other.key_agreement
            and self.key_cert_sign == other.key_cert_sign
            and self.crl_sign == other.crl_sign
            and self._encipher_only == other._encipher_only
            and self._decipher_only == other._decipher_only
        )

    def __ne__(self, other: typing.Any) -> bool:
        return not self == other

    def __hash__(self) -> int:
        return hash(
            (
                self.digital_signature,
                self.content_commitment,
                self.key_encipherment,
                self.data_encipherment,
                self.key_agreement,
                self.key_cert_sign,
                self.crl_sign,
                self._encipher_only,
                self._decipher_only,
            )
        )


class NameConstraints(ExtensionType):
    oid = ExtensionOID.NAME_CONSTRAINTS

    def __init__(
        self,
        permitted_subtrees: typing.Optional[typing.Iterable[GeneralName]],
        excluded_subtrees: typing.Optional[typing.Iterable[GeneralName]],
<<<<<<< HEAD
    ) -> None:
=======
    ):
>>>>>>> 75b002ae
        if permitted_subtrees is not None:
            permitted_subtrees = list(permitted_subtrees)
            if not all(isinstance(x, GeneralName) for x in permitted_subtrees):
                raise TypeError(
                    "permitted_subtrees must be a list of GeneralName objects "
                    "or None"
                )

            self._validate_ip_name(permitted_subtrees)

        if excluded_subtrees is not None:
            excluded_subtrees = list(excluded_subtrees)
            if not all(isinstance(x, GeneralName) for x in excluded_subtrees):
                raise TypeError(
                    "excluded_subtrees must be a list of GeneralName objects "
                    "or None"
                )

            self._validate_ip_name(excluded_subtrees)

        if permitted_subtrees is None and excluded_subtrees is None:
            raise ValueError(
                "At least one of permitted_subtrees and excluded_subtrees "
                "must not be None"
            )

        self._permitted_subtrees = permitted_subtrees
        self._excluded_subtrees = excluded_subtrees

    def __eq__(self, other: typing.Any) -> bool:
        if not isinstance(other, NameConstraints):
            return NotImplemented

        return (
            self.excluded_subtrees == other.excluded_subtrees
            and self.permitted_subtrees == other.permitted_subtrees
        )

    def __ne__(self, other: typing.Any) -> bool:
        return not self == other

    def _validate_ip_name(self, tree: typing.Iterable[GeneralName]) -> None:
        if any(
            isinstance(name, IPAddress)
            and not isinstance(
                name.value, (ipaddress.IPv4Network, ipaddress.IPv6Network)
            )
            for name in tree
        ):
            raise TypeError(
                "IPAddress name constraints must be an IPv4Network or"
                " IPv6Network object"
            )

    def __repr__(self) -> str:
        return (
            "<NameConstraints(permitted_subtrees={0.permitted_subtrees}, "
            "excluded_subtrees={0.excluded_subtrees})>".format(self)
        )

    def __hash__(self) -> int:
        if self.permitted_subtrees is not None:
            ps: typing.Optional[typing.Tuple[GeneralName, ...]] = tuple(
                self.permitted_subtrees
            )
        else:
            ps = None

        if self.excluded_subtrees is not None:
            es: typing.Optional[typing.Tuple[GeneralName, ...]] = tuple(
                self.excluded_subtrees
            )
        else:
            es = None

        return hash((ps, es))

    @property
    def permitted_subtrees(
        self,
    ) -> typing.Optional[typing.List[GeneralName]]:
        return self._permitted_subtrees

    @property
    def excluded_subtrees(
        self,
    ) -> typing.Optional[typing.List[GeneralName]]:
        return self._excluded_subtrees


<<<<<<< HEAD
class Extension(typing.Generic[ExtensionTypeVar]):
    def __init__(
        self, oid: ObjectIdentifier, critical: bool, value: ExtensionTypeVar
    ) -> None:
=======
class Extension(object):
    def __init__(
        self, oid: ObjectIdentifier, critical: bool, value: ExtensionType
    ):
>>>>>>> 75b002ae
        if not isinstance(oid, ObjectIdentifier):
            raise TypeError(
                "oid argument must be an ObjectIdentifier instance."
            )

        if not isinstance(critical, bool):
            raise TypeError("critical must be a boolean value")

        self._oid = oid
        self._critical = critical
        self._value = value

    @property
    def oid(self) -> ObjectIdentifier:
        return self._oid

    @property
    def critical(self) -> bool:
        return self._critical

    @property
    def value(self) -> ExtensionTypeVar:
        return self._value

    def __repr__(self) -> str:
        return (
            "<Extension(oid={0.oid}, critical={0.critical}, "
            "value={0.value})>"
        ).format(self)

    def __eq__(self, other: typing.Any) -> bool:
        if not isinstance(other, Extension):
            return NotImplemented

        return (
            self.oid == other.oid
            and self.critical == other.critical
            and self.value == other.value
        )

    def __ne__(self, other: typing.Any) -> bool:
        return not self == other

    def __hash__(self) -> int:
        return hash((self.oid, self.critical, self.value))


class GeneralNames(object):
<<<<<<< HEAD
    def __init__(self, general_names: typing.Iterable[GeneralName]) -> None:
=======
    def __init__(self, general_names: typing.Iterable[GeneralName]):
>>>>>>> 75b002ae
        general_names = list(general_names)
        if not all(isinstance(x, GeneralName) for x in general_names):
            raise TypeError(
                "Every item in the general_names list must be an "
                "object conforming to the GeneralName interface"
            )

        self._general_names = general_names

    __len__, __iter__, __getitem__ = _make_sequence_methods("_general_names")

<<<<<<< HEAD
    @typing.overload
    def get_values_for_type(
        self,
        type: typing.Union[
            typing.Type[DNSName],
            typing.Type[UniformResourceIdentifier],
            typing.Type[RFC822Name],
        ],
    ) -> typing.List[str]:
        ...

    @typing.overload
    def get_values_for_type(
        self,
        type: typing.Type[DirectoryName],
    ) -> typing.List[Name]:
        ...

    @typing.overload
    def get_values_for_type(
        self,
        type: typing.Type[RegisteredID],
    ) -> typing.List[ObjectIdentifier]:
        ...

    @typing.overload
    def get_values_for_type(
        self, type: typing.Type[IPAddress]
    ) -> typing.List[_IPADDRESS_TYPES]:
        ...

    @typing.overload
    def get_values_for_type(
        self, type: typing.Type[OtherName]
    ) -> typing.List[OtherName]:
        ...

    def get_values_for_type(
        self,
        type: typing.Union[
            typing.Type[DNSName],
            typing.Type[DirectoryName],
            typing.Type[IPAddress],
            typing.Type[OtherName],
            typing.Type[RFC822Name],
            typing.Type[RegisteredID],
            typing.Type[UniformResourceIdentifier],
        ],
    ) -> typing.Union[
        typing.List[_IPADDRESS_TYPES],
        typing.List[str],
        typing.List[OtherName],
        typing.List[Name],
        typing.List[ObjectIdentifier],
    ]:
=======
    def get_values_for_type(self, type: typing.Type[GeneralName]):
>>>>>>> 75b002ae
        # Return the value of each GeneralName, except for OtherName instances
        # which we return directly because it has two important properties not
        # just one value.
        objs = (i for i in self if isinstance(i, type))
        if type != OtherName:
            return [i.value for i in objs]
        return list(objs)

    def __repr__(self) -> str:
        return "<GeneralNames({})>".format(self._general_names)

    def __eq__(self, other: typing.Any) -> bool:
        if not isinstance(other, GeneralNames):
            return NotImplemented

        return self._general_names == other._general_names

    def __ne__(self, other: typing.Any) -> bool:
        return not self == other

    def __hash__(self) -> int:
        return hash(tuple(self._general_names))


class SubjectAlternativeName(ExtensionType):
    oid = ExtensionOID.SUBJECT_ALTERNATIVE_NAME

<<<<<<< HEAD
    def __init__(self, general_names: typing.Iterable[GeneralName]) -> None:
=======
    def __init__(self, general_names: typing.Iterable[GeneralName]):
>>>>>>> 75b002ae
        self._general_names = GeneralNames(general_names)

    __len__, __iter__, __getitem__ = _make_sequence_methods("_general_names")

    @typing.overload
    def get_values_for_type(
        self,
        type: typing.Union[
            typing.Type[DNSName],
            typing.Type[UniformResourceIdentifier],
            typing.Type[RFC822Name],
        ],
    ) -> typing.List[str]:
        ...

    @typing.overload
    def get_values_for_type(
        self,
        type: typing.Type[DirectoryName],
    ) -> typing.List[Name]:
        ...

    @typing.overload
    def get_values_for_type(
        self,
        type: typing.Type[RegisteredID],
    ) -> typing.List[ObjectIdentifier]:
        ...

    @typing.overload
    def get_values_for_type(
        self, type: typing.Type[IPAddress]
    ) -> typing.List[_IPADDRESS_TYPES]:
        ...

    @typing.overload
    def get_values_for_type(
        self, type: typing.Type[OtherName]
    ) -> typing.List[OtherName]:
        ...

    def get_values_for_type(
        self,
        type: typing.Union[
            typing.Type[DNSName],
            typing.Type[DirectoryName],
            typing.Type[IPAddress],
            typing.Type[OtherName],
            typing.Type[RFC822Name],
            typing.Type[RegisteredID],
            typing.Type[UniformResourceIdentifier],
        ],
    ) -> typing.Union[
        typing.List[_IPADDRESS_TYPES],
        typing.List[str],
        typing.List[OtherName],
        typing.List[Name],
        typing.List[ObjectIdentifier],
    ]:
        return self._general_names.get_values_for_type(type)

    def __repr__(self) -> str:
        return "<SubjectAlternativeName({})>".format(self._general_names)

    def __eq__(self, other: typing.Any) -> bool:
        if not isinstance(other, SubjectAlternativeName):
            return NotImplemented

        return self._general_names == other._general_names

    def __ne__(self, other: typing.Any) -> bool:
        return not self == other

    def __hash__(self) -> int:
        return hash(self._general_names)


class IssuerAlternativeName(ExtensionType):
    oid = ExtensionOID.ISSUER_ALTERNATIVE_NAME

<<<<<<< HEAD
    def __init__(self, general_names: typing.Iterable[GeneralName]) -> None:
=======
    def __init__(self, general_names: typing.Iterable[GeneralName]):
>>>>>>> 75b002ae
        self._general_names = GeneralNames(general_names)

    __len__, __iter__, __getitem__ = _make_sequence_methods("_general_names")

    @typing.overload
    def get_values_for_type(
        self,
        type: typing.Union[
            typing.Type[DNSName],
            typing.Type[UniformResourceIdentifier],
            typing.Type[RFC822Name],
        ],
    ) -> typing.List[str]:
        ...

    @typing.overload
    def get_values_for_type(
        self,
        type: typing.Type[DirectoryName],
    ) -> typing.List[Name]:
        ...

    @typing.overload
    def get_values_for_type(
        self,
        type: typing.Type[RegisteredID],
    ) -> typing.List[ObjectIdentifier]:
        ...

    @typing.overload
    def get_values_for_type(
        self, type: typing.Type[IPAddress]
    ) -> typing.List[_IPADDRESS_TYPES]:
        ...

    @typing.overload
    def get_values_for_type(
        self, type: typing.Type[OtherName]
    ) -> typing.List[OtherName]:
        ...

    def get_values_for_type(
        self,
        type: typing.Union[
            typing.Type[DNSName],
            typing.Type[DirectoryName],
            typing.Type[IPAddress],
            typing.Type[OtherName],
            typing.Type[RFC822Name],
            typing.Type[RegisteredID],
            typing.Type[UniformResourceIdentifier],
        ],
    ) -> typing.Union[
        typing.List[_IPADDRESS_TYPES],
        typing.List[str],
        typing.List[OtherName],
        typing.List[Name],
        typing.List[ObjectIdentifier],
    ]:
        return self._general_names.get_values_for_type(type)

    def __repr__(self) -> str:
        return "<IssuerAlternativeName({})>".format(self._general_names)

    def __eq__(self, other: typing.Any) -> bool:
        if not isinstance(other, IssuerAlternativeName):
            return NotImplemented

        return self._general_names == other._general_names

    def __ne__(self, other: typing.Any) -> bool:
        return not self == other

    def __hash__(self) -> int:
        return hash(self._general_names)


class CertificateIssuer(ExtensionType):
    oid = CRLEntryExtensionOID.CERTIFICATE_ISSUER

<<<<<<< HEAD
    def __init__(self, general_names: typing.Iterable[GeneralName]) -> None:
=======
    def __init__(self, general_names: typing.Iterable[GeneralName]):
>>>>>>> 75b002ae
        self._general_names = GeneralNames(general_names)

    __len__, __iter__, __getitem__ = _make_sequence_methods("_general_names")

    @typing.overload
    def get_values_for_type(
        self,
        type: typing.Union[
            typing.Type[DNSName],
            typing.Type[UniformResourceIdentifier],
            typing.Type[RFC822Name],
        ],
    ) -> typing.List[str]:
        ...

    @typing.overload
    def get_values_for_type(
        self,
        type: typing.Type[DirectoryName],
    ) -> typing.List[Name]:
        ...

    @typing.overload
    def get_values_for_type(
        self,
        type: typing.Type[RegisteredID],
    ) -> typing.List[ObjectIdentifier]:
        ...

    @typing.overload
    def get_values_for_type(
        self, type: typing.Type[IPAddress]
    ) -> typing.List[_IPADDRESS_TYPES]:
        ...

    @typing.overload
    def get_values_for_type(
        self, type: typing.Type[OtherName]
    ) -> typing.List[OtherName]:
        ...

    def get_values_for_type(
        self,
        type: typing.Union[
            typing.Type[DNSName],
            typing.Type[DirectoryName],
            typing.Type[IPAddress],
            typing.Type[OtherName],
            typing.Type[RFC822Name],
            typing.Type[RegisteredID],
            typing.Type[UniformResourceIdentifier],
        ],
    ) -> typing.Union[
        typing.List[_IPADDRESS_TYPES],
        typing.List[str],
        typing.List[OtherName],
        typing.List[Name],
        typing.List[ObjectIdentifier],
    ]:
        return self._general_names.get_values_for_type(type)

    def __repr__(self) -> str:
        return "<CertificateIssuer({})>".format(self._general_names)

    def __eq__(self, other: typing.Any) -> bool:
        if not isinstance(other, CertificateIssuer):
            return NotImplemented

        return self._general_names == other._general_names

    def __ne__(self, other: typing.Any) -> bool:
        return not self == other

    def __hash__(self) -> int:
        return hash(self._general_names)


class CRLReason(ExtensionType):
    oid = CRLEntryExtensionOID.CRL_REASON

<<<<<<< HEAD
    def __init__(self, reason: ReasonFlags) -> None:
=======
    def __init__(self, reason: ReasonFlags):
>>>>>>> 75b002ae
        if not isinstance(reason, ReasonFlags):
            raise TypeError("reason must be an element from ReasonFlags")

        self._reason = reason

    def __repr__(self) -> str:
        return "<CRLReason(reason={})>".format(self._reason)

    def __eq__(self, other: typing.Any) -> bool:
        if not isinstance(other, CRLReason):
            return NotImplemented

        return self.reason == other.reason

    def __ne__(self, other: typing.Any) -> bool:
        return not self == other

    def __hash__(self) -> int:
        return hash(self.reason)

    @property
    def reason(self) -> ReasonFlags:
        return self._reason


class InvalidityDate(ExtensionType):
    oid = CRLEntryExtensionOID.INVALIDITY_DATE

<<<<<<< HEAD
    def __init__(self, invalidity_date: datetime.datetime) -> None:
=======
    def __init__(self, invalidity_date: datetime.datetime):
>>>>>>> 75b002ae
        if not isinstance(invalidity_date, datetime.datetime):
            raise TypeError("invalidity_date must be a datetime.datetime")

        self._invalidity_date = invalidity_date

    def __repr__(self) -> str:
        return "<InvalidityDate(invalidity_date={})>".format(
            self._invalidity_date
        )

    def __eq__(self, other: typing.Any) -> bool:
        if not isinstance(other, InvalidityDate):
            return NotImplemented

        return self.invalidity_date == other.invalidity_date

    def __ne__(self, other: typing.Any) -> bool:
        return not self == other

    def __hash__(self) -> int:
        return hash(self.invalidity_date)

    @property
    def invalidity_date(self) -> datetime.datetime:
        return self._invalidity_date


class PrecertificateSignedCertificateTimestamps(ExtensionType):
    oid = ExtensionOID.PRECERT_SIGNED_CERTIFICATE_TIMESTAMPS

    def __init__(
        self,
        signed_certificate_timestamps: typing.Iterable[
            SignedCertificateTimestamp
        ],
<<<<<<< HEAD
    ) -> None:
=======
    ):
>>>>>>> 75b002ae
        signed_certificate_timestamps = list(signed_certificate_timestamps)
        if not all(
            isinstance(sct, SignedCertificateTimestamp)
            for sct in signed_certificate_timestamps
        ):
            raise TypeError(
                "Every item in the signed_certificate_timestamps list must be "
                "a SignedCertificateTimestamp"
            )
        self._signed_certificate_timestamps = signed_certificate_timestamps

    __len__, __iter__, __getitem__ = _make_sequence_methods(
        "_signed_certificate_timestamps"
    )

    def __repr__(self) -> str:
        return "<PrecertificateSignedCertificateTimestamps({})>".format(
            list(self)
        )

    def __hash__(self) -> int:
        return hash(tuple(self._signed_certificate_timestamps))

    def __eq__(self, other: typing.Any) -> bool:
        if not isinstance(other, PrecertificateSignedCertificateTimestamps):
            return NotImplemented

        return (
            self._signed_certificate_timestamps
            == other._signed_certificate_timestamps
        )

    def __ne__(self, other: typing.Any) -> bool:
        return not self == other


class SignedCertificateTimestamps(ExtensionType):
    oid = ExtensionOID.SIGNED_CERTIFICATE_TIMESTAMPS

    def __init__(
        self,
        signed_certificate_timestamps: typing.Iterable[
            SignedCertificateTimestamp
        ],
<<<<<<< HEAD
    ) -> None:
=======
    ):
>>>>>>> 75b002ae
        signed_certificate_timestamps = list(signed_certificate_timestamps)
        if not all(
            isinstance(sct, SignedCertificateTimestamp)
            for sct in signed_certificate_timestamps
        ):
            raise TypeError(
                "Every item in the signed_certificate_timestamps list must be "
                "a SignedCertificateTimestamp"
            )
        self._signed_certificate_timestamps = signed_certificate_timestamps

    __len__, __iter__, __getitem__ = _make_sequence_methods(
        "_signed_certificate_timestamps"
    )

    def __repr__(self) -> str:
        return "<SignedCertificateTimestamps({})>".format(list(self))

    def __hash__(self) -> int:
        return hash(tuple(self._signed_certificate_timestamps))

    def __eq__(self, other: typing.Any) -> bool:
        if not isinstance(other, SignedCertificateTimestamps):
            return NotImplemented

        return (
            self._signed_certificate_timestamps
            == other._signed_certificate_timestamps
        )

    def __ne__(self, other: typing.Any) -> bool:
        return not self == other


class OCSPNonce(ExtensionType):
    oid = OCSPExtensionOID.NONCE

<<<<<<< HEAD
    def __init__(self, nonce: bytes) -> None:
=======
    def __init__(self, nonce: bytes):
>>>>>>> 75b002ae
        if not isinstance(nonce, bytes):
            raise TypeError("nonce must be bytes")

        self._nonce = nonce

    def __eq__(self, other: typing.Any) -> bool:
        if not isinstance(other, OCSPNonce):
            return NotImplemented

        return self.nonce == other.nonce

    def __ne__(self, other: typing.Any) -> bool:
        return not self == other

    def __hash__(self) -> int:
        return hash(self.nonce)

    def __repr__(self) -> str:
        return "<OCSPNonce(nonce={0.nonce!r})>".format(self)

    @property
    def nonce(self) -> bytes:
        return self._nonce


class IssuingDistributionPoint(ExtensionType):
    oid = ExtensionOID.ISSUING_DISTRIBUTION_POINT

    def __init__(
        self,
        full_name: typing.Optional[typing.Iterable[GeneralName]],
        relative_name: typing.Optional[RelativeDistinguishedName],
        only_contains_user_certs: bool,
        only_contains_ca_certs: bool,
        only_some_reasons: typing.Optional[typing.FrozenSet[ReasonFlags]],
        indirect_crl: bool,
        only_contains_attribute_certs: bool,
    ) -> None:
        if full_name is not None:
            full_name = list(full_name)

        if only_some_reasons and (
            not isinstance(only_some_reasons, frozenset)
            or not all(isinstance(x, ReasonFlags) for x in only_some_reasons)
        ):
            raise TypeError(
                "only_some_reasons must be None or frozenset of ReasonFlags"
            )

        if only_some_reasons and (
            ReasonFlags.unspecified in only_some_reasons
            or ReasonFlags.remove_from_crl in only_some_reasons
        ):
            raise ValueError(
                "unspecified and remove_from_crl are not valid reasons in an "
                "IssuingDistributionPoint"
            )

        if not (
            isinstance(only_contains_user_certs, bool)
            and isinstance(only_contains_ca_certs, bool)
            and isinstance(indirect_crl, bool)
            and isinstance(only_contains_attribute_certs, bool)
        ):
            raise TypeError(
                "only_contains_user_certs, only_contains_ca_certs, "
                "indirect_crl and only_contains_attribute_certs "
                "must all be boolean."
            )

        crl_constraints = [
            only_contains_user_certs,
            only_contains_ca_certs,
            indirect_crl,
            only_contains_attribute_certs,
        ]

        if len([x for x in crl_constraints if x]) > 1:
            raise ValueError(
                "Only one of the following can be set to True: "
                "only_contains_user_certs, only_contains_ca_certs, "
                "indirect_crl, only_contains_attribute_certs"
            )

        if not any(
            [
                only_contains_user_certs,
                only_contains_ca_certs,
                indirect_crl,
                only_contains_attribute_certs,
                full_name,
                relative_name,
                only_some_reasons,
            ]
        ):
            raise ValueError(
                "Cannot create empty extension: "
                "if only_contains_user_certs, only_contains_ca_certs, "
                "indirect_crl, and only_contains_attribute_certs are all False"
                ", then either full_name, relative_name, or only_some_reasons "
                "must have a value."
            )

        self._only_contains_user_certs = only_contains_user_certs
        self._only_contains_ca_certs = only_contains_ca_certs
        self._indirect_crl = indirect_crl
        self._only_contains_attribute_certs = only_contains_attribute_certs
        self._only_some_reasons = only_some_reasons
        self._full_name = full_name
        self._relative_name = relative_name

    def __repr__(self) -> str:
        return (
            "<IssuingDistributionPoint(full_name={0.full_name}, "
            "relative_name={0.relative_name}, "
            "only_contains_user_certs={0.only_contains_user_certs}, "
            "only_contains_ca_certs={0.only_contains_ca_certs}, "
            "only_some_reasons={0.only_some_reasons}, "
            "indirect_crl={0.indirect_crl}, "
            "only_contains_attribute_certs="
            "{0.only_contains_attribute_certs})>".format(self)
        )

    def __eq__(self, other: typing.Any) -> bool:
        if not isinstance(other, IssuingDistributionPoint):
            return NotImplemented

        return (
            self.full_name == other.full_name
            and self.relative_name == other.relative_name
            and self.only_contains_user_certs == other.only_contains_user_certs
            and self.only_contains_ca_certs == other.only_contains_ca_certs
            and self.only_some_reasons == other.only_some_reasons
            and self.indirect_crl == other.indirect_crl
            and self.only_contains_attribute_certs
            == other.only_contains_attribute_certs
        )

    def __ne__(self, other: typing.Any) -> bool:
        return not self == other

    def __hash__(self) -> int:
        return hash(
            (
                self.full_name,
                self.relative_name,
                self.only_contains_user_certs,
                self.only_contains_ca_certs,
                self.only_some_reasons,
                self.indirect_crl,
                self.only_contains_attribute_certs,
            )
        )

    @property
    def full_name(self) -> typing.Optional[typing.List[GeneralName]]:
        return self._full_name

    @property
    def relative_name(self) -> typing.Optional[RelativeDistinguishedName]:
        return self._relative_name

    @property
    def only_contains_user_certs(self) -> bool:
        return self._only_contains_user_certs

    @property
    def only_contains_ca_certs(self) -> bool:
        return self._only_contains_ca_certs

    @property
    def only_some_reasons(
        self,
    ) -> typing.Optional[typing.FrozenSet[ReasonFlags]]:
        return self._only_some_reasons

    @property
    def indirect_crl(self) -> bool:
        return self._indirect_crl

    @property
    def only_contains_attribute_certs(self) -> bool:
        return self._only_contains_attribute_certs


class UnrecognizedExtension(ExtensionType):
<<<<<<< HEAD
    def __init__(self, oid: ObjectIdentifier, value: bytes) -> None:
=======
    def __init__(self, oid: ObjectIdentifier, value: bytes):
>>>>>>> 75b002ae
        if not isinstance(oid, ObjectIdentifier):
            raise TypeError("oid must be an ObjectIdentifier")
        self._oid = oid
        self._value = value

    @property
    def oid(self) -> ObjectIdentifier:  # type: ignore[override]
        return self._oid

    @property
    def value(self) -> bytes:
        return self._value

    def __repr__(self) -> str:
        return (
            "<UnrecognizedExtension(oid={0.oid}, "
            "value={0.value!r})>".format(self)
        )

    def __eq__(self, other: typing.Any) -> bool:
        if not isinstance(other, UnrecognizedExtension):
            return NotImplemented

        return self.oid == other.oid and self.value == other.value

    def __ne__(self, other: typing.Any) -> bool:
        return not self == other

    def __hash__(self) -> int:
        return hash((self.oid, self.value))<|MERGE_RESOLUTION|>--- conflicted
+++ resolved
@@ -120,26 +120,26 @@
     ) -> None:
         self._extensions = list(extensions)
 
-<<<<<<< HEAD
+  <<<<<<< circleci-project-setup
     def get_extension_for_oid(
         self, oid: ObjectIdentifier
     ) -> "Extension[ExtensionType]":
-=======
+  =======
     def get_extension_for_oid(self, oid: ObjectIdentifier) -> "Extension":
->>>>>>> 75b002ae
+  >>>>>>> 3.4.x
         for ext in self:
             if ext.oid == oid:
                 return ext
 
         raise ExtensionNotFound("No {} extension was found".format(oid), oid)
 
-<<<<<<< HEAD
+  <<<<<<< circleci-project-setup
     def get_extension_for_class(
         self, extclass: typing.Type[ExtensionTypeVar]
     ) -> "Extension[ExtensionTypeVar]":
-=======
+  =======
     def get_extension_for_class(self, extclass) -> "Extension":
->>>>>>> 75b002ae
+  >>>>>>> 3.4.x
         if extclass is UnrecognizedExtension:
             raise TypeError(
                 "UnrecognizedExtension can't be used with "
@@ -164,11 +164,11 @@
 class CRLNumber(ExtensionType):
     oid = ExtensionOID.CRL_NUMBER
 
-<<<<<<< HEAD
+  <<<<<<< circleci-project-setup
     def __init__(self, crl_number: int) -> None:
-=======
+  =======
     def __init__(self, crl_number: int):
->>>>>>> 75b002ae
+  >>>>>>> 3.4.x
         if not isinstance(crl_number, int):
             raise TypeError("crl_number must be an integer")
 
@@ -202,11 +202,11 @@
         key_identifier: typing.Optional[bytes],
         authority_cert_issuer: typing.Optional[typing.Iterable[GeneralName]],
         authority_cert_serial_number: typing.Optional[int],
-<<<<<<< HEAD
+  <<<<<<< circleci-project-setup
     ) -> None:
-=======
+  =======
     ):
->>>>>>> 75b002ae
+  >>>>>>> 3.4.x
         if (authority_cert_issuer is None) != (
             authority_cert_serial_number is None
         ):
@@ -304,11 +304,11 @@
 class SubjectKeyIdentifier(ExtensionType):
     oid = ExtensionOID.SUBJECT_KEY_IDENTIFIER
 
-<<<<<<< HEAD
+  <<<<<<< circleci-project-setup
     def __init__(self, digest: bytes) -> None:
-=======
+  =======
     def __init__(self, digest: bytes):
->>>>>>> 75b002ae
+  >>>>>>> 3.4.x
         self._digest = digest
 
     @classmethod
@@ -344,13 +344,13 @@
 class AuthorityInformationAccess(ExtensionType):
     oid = ExtensionOID.AUTHORITY_INFORMATION_ACCESS
 
-<<<<<<< HEAD
+  <<<<<<< circleci-project-setup
     def __init__(
         self, descriptions: typing.Iterable["AccessDescription"]
     ) -> None:
-=======
+  =======
     def __init__(self, descriptions: typing.Iterable["AccessDescription"]):
->>>>>>> 75b002ae
+  >>>>>>> 3.4.x
         descriptions = list(descriptions)
         if not all(isinstance(x, AccessDescription) for x in descriptions):
             raise TypeError(
@@ -381,13 +381,13 @@
 class SubjectInformationAccess(ExtensionType):
     oid = ExtensionOID.SUBJECT_INFORMATION_ACCESS
 
-<<<<<<< HEAD
+  <<<<<<< circleci-project-setup
     def __init__(
         self, descriptions: typing.Iterable["AccessDescription"]
     ) -> None:
-=======
+  =======
     def __init__(self, descriptions: typing.Iterable["AccessDescription"]):
->>>>>>> 75b002ae
+  >>>>>>> 3.4.x
         descriptions = list(descriptions)
         if not all(isinstance(x, AccessDescription) for x in descriptions):
             raise TypeError(
@@ -418,11 +418,11 @@
 class AccessDescription(object):
     def __init__(
         self, access_method: ObjectIdentifier, access_location: GeneralName
-<<<<<<< HEAD
+  <<<<<<< circleci-project-setup
     ) -> None:
-=======
+  =======
     ):
->>>>>>> 75b002ae
+  >>>>>>> 3.4.x
         if not isinstance(access_method, ObjectIdentifier):
             raise TypeError("access_method must be an ObjectIdentifier")
 
@@ -465,11 +465,11 @@
 class BasicConstraints(ExtensionType):
     oid = ExtensionOID.BASIC_CONSTRAINTS
 
-<<<<<<< HEAD
+  <<<<<<< circleci-project-setup
     def __init__(self, ca: bool, path_length: typing.Optional[int]) -> None:
-=======
+  =======
     def __init__(self, ca: bool, path_length: typing.Optional[int]):
->>>>>>> 75b002ae
+  >>>>>>> 3.4.x
         if not isinstance(ca, bool):
             raise TypeError("ca must be a boolean value")
 
@@ -515,11 +515,11 @@
 class DeltaCRLIndicator(ExtensionType):
     oid = ExtensionOID.DELTA_CRL_INDICATOR
 
-<<<<<<< HEAD
+  <<<<<<< circleci-project-setup
     def __init__(self, crl_number: int) -> None:
-=======
+  =======
     def __init__(self, crl_number: int):
->>>>>>> 75b002ae
+  >>>>>>> 3.4.x
         if not isinstance(crl_number, int):
             raise TypeError("crl_number must be an integer")
 
@@ -550,11 +550,11 @@
 
     def __init__(
         self, distribution_points: typing.Iterable["DistributionPoint"]
-<<<<<<< HEAD
+  <<<<<<< circleci-project-setup
     ) -> None:
-=======
+  =======
     ):
->>>>>>> 75b002ae
+  >>>>>>> 3.4.x
         distribution_points = list(distribution_points)
         if not all(
             isinstance(x, DistributionPoint) for x in distribution_points
@@ -591,11 +591,11 @@
 
     def __init__(
         self, distribution_points: typing.Iterable["DistributionPoint"]
-<<<<<<< HEAD
+  <<<<<<< circleci-project-setup
     ) -> None:
-=======
+  =======
     ):
->>>>>>> 75b002ae
+  >>>>>>> 3.4.x
         distribution_points = list(distribution_points)
         if not all(
             isinstance(x, DistributionPoint) for x in distribution_points
@@ -634,11 +634,11 @@
         relative_name: typing.Optional[RelativeDistinguishedName],
         reasons: typing.Optional[typing.FrozenSet["ReasonFlags"]],
         crl_issuer: typing.Optional[typing.Iterable[GeneralName]],
-<<<<<<< HEAD
+  <<<<<<< circleci-project-setup
     ) -> None:
-=======
+  =======
     ):
->>>>>>> 75b002ae
+  >>>>>>> 3.4.x
         if full_name and relative_name:
             raise ValueError(
                 "You cannot provide both full_name and relative_name, at "
@@ -766,11 +766,11 @@
         self,
         require_explicit_policy: typing.Optional[int],
         inhibit_policy_mapping: typing.Optional[int],
-<<<<<<< HEAD
+  <<<<<<< circleci-project-setup
     ) -> None:
-=======
+  =======
     ):
->>>>>>> 75b002ae
+  >>>>>>> 3.4.x
         if require_explicit_policy is not None and not isinstance(
             require_explicit_policy, int
         ):
@@ -831,11 +831,11 @@
 class CertificatePolicies(ExtensionType):
     oid = ExtensionOID.CERTIFICATE_POLICIES
 
-<<<<<<< HEAD
+  <<<<<<< circleci-project-setup
     def __init__(self, policies: typing.Iterable["PolicyInformation"]) -> None:
-=======
+  =======
     def __init__(self, policies: typing.Iterable["PolicyInformation"]):
->>>>>>> 75b002ae
+  >>>>>>> 3.4.x
         policies = list(policies)
         if not all(isinstance(x, PolicyInformation) for x in policies):
             raise TypeError(
@@ -870,11 +870,11 @@
         policy_qualifiers: typing.Optional[
             typing.Iterable[typing.Union[str, "UserNotice"]]
         ],
-<<<<<<< HEAD
+  <<<<<<< circleci-project-setup
     ) -> None:
-=======
+  =======
     ):
->>>>>>> 75b002ae
+  >>>>>>> 3.4.x
         if not isinstance(policy_identifier, ObjectIdentifier):
             raise TypeError("policy_identifier must be an ObjectIdentifier")
 
@@ -936,11 +936,11 @@
         self,
         notice_reference: typing.Optional["NoticeReference"],
         explicit_text: typing.Optional[str],
-<<<<<<< HEAD
+  <<<<<<< circleci-project-setup
     ) -> None:
-=======
+  =======
     ):
->>>>>>> 75b002ae
+  >>>>>>> 3.4.x
         if notice_reference and not isinstance(
             notice_reference, NoticeReference
         ):
@@ -986,11 +986,11 @@
         self,
         organization: typing.Optional[str],
         notice_numbers: typing.Iterable[int],
-<<<<<<< HEAD
+  <<<<<<< circleci-project-setup
     ) -> None:
-=======
+  =======
     ):
->>>>>>> 75b002ae
+  >>>>>>> 3.4.x
         self._organization = organization
         notice_numbers = list(notice_numbers)
         if not all(isinstance(x, int) for x in notice_numbers):
@@ -1031,11 +1031,11 @@
 class ExtendedKeyUsage(ExtensionType):
     oid = ExtensionOID.EXTENDED_KEY_USAGE
 
-<<<<<<< HEAD
+  <<<<<<< circleci-project-setup
     def __init__(self, usages: typing.Iterable[ObjectIdentifier]) -> None:
-=======
+  =======
     def __init__(self, usages: typing.Iterable[ObjectIdentifier]):
->>>>>>> 75b002ae
+  >>>>>>> 3.4.x
         usages = list(usages)
         if not all(isinstance(x, ObjectIdentifier) for x in usages):
             raise TypeError(
@@ -1103,11 +1103,11 @@
 class TLSFeature(ExtensionType):
     oid = ExtensionOID.TLS_FEATURE
 
-<<<<<<< HEAD
+  <<<<<<< circleci-project-setup
     def __init__(self, features: typing.Iterable["TLSFeatureType"]) -> None:
-=======
+  =======
     def __init__(self, features: typing.Iterable["TLSFeatureType"]):
->>>>>>> 75b002ae
+  >>>>>>> 3.4.x
         features = list(features)
         if (
             not all(isinstance(x, TLSFeatureType) for x in features)
@@ -1155,11 +1155,11 @@
 class InhibitAnyPolicy(ExtensionType):
     oid = ExtensionOID.INHIBIT_ANY_POLICY
 
-<<<<<<< HEAD
+  <<<<<<< circleci-project-setup
     def __init__(self, skip_certs: int) -> None:
-=======
+  =======
     def __init__(self, skip_certs: int):
->>>>>>> 75b002ae
+  >>>>>>> 3.4.x
         if not isinstance(skip_certs, int):
             raise TypeError("skip_certs must be an integer")
 
@@ -1202,11 +1202,11 @@
         crl_sign: bool,
         encipher_only: bool,
         decipher_only: bool,
-<<<<<<< HEAD
+  <<<<<<< circleci-project-setup
     ) -> None:
-=======
+  =======
     ):
->>>>>>> 75b002ae
+  >>>>>>> 3.4.x
         if not key_agreement and (encipher_only or decipher_only):
             raise ValueError(
                 "encipher_only and decipher_only can only be true when "
@@ -1332,11 +1332,11 @@
         self,
         permitted_subtrees: typing.Optional[typing.Iterable[GeneralName]],
         excluded_subtrees: typing.Optional[typing.Iterable[GeneralName]],
-<<<<<<< HEAD
+  <<<<<<< circleci-project-setup
     ) -> None:
-=======
+  =======
     ):
->>>>>>> 75b002ae
+  >>>>>>> 3.4.x
         if permitted_subtrees is not None:
             permitted_subtrees = list(permitted_subtrees)
             if not all(isinstance(x, GeneralName) for x in permitted_subtrees):
@@ -1427,17 +1427,17 @@
         return self._excluded_subtrees
 
 
-<<<<<<< HEAD
+  <<<<<<< circleci-project-setup
 class Extension(typing.Generic[ExtensionTypeVar]):
     def __init__(
         self, oid: ObjectIdentifier, critical: bool, value: ExtensionTypeVar
     ) -> None:
-=======
+  =======
 class Extension(object):
     def __init__(
         self, oid: ObjectIdentifier, critical: bool, value: ExtensionType
     ):
->>>>>>> 75b002ae
+  >>>>>>> 3.4.x
         if not isinstance(oid, ObjectIdentifier):
             raise TypeError(
                 "oid argument must be an ObjectIdentifier instance."
@@ -1486,11 +1486,11 @@
 
 
 class GeneralNames(object):
-<<<<<<< HEAD
+  <<<<<<< circleci-project-setup
     def __init__(self, general_names: typing.Iterable[GeneralName]) -> None:
-=======
+  =======
     def __init__(self, general_names: typing.Iterable[GeneralName]):
->>>>>>> 75b002ae
+  >>>>>>> 3.4.x
         general_names = list(general_names)
         if not all(isinstance(x, GeneralName) for x in general_names):
             raise TypeError(
@@ -1502,7 +1502,7 @@
 
     __len__, __iter__, __getitem__ = _make_sequence_methods("_general_names")
 
-<<<<<<< HEAD
+  <<<<<<< circleci-project-setup
     @typing.overload
     def get_values_for_type(
         self,
@@ -1558,9 +1558,9 @@
         typing.List[Name],
         typing.List[ObjectIdentifier],
     ]:
-=======
+  =======
     def get_values_for_type(self, type: typing.Type[GeneralName]):
->>>>>>> 75b002ae
+  >>>>>>> 3.4.x
         # Return the value of each GeneralName, except for OtherName instances
         # which we return directly because it has two important properties not
         # just one value.
@@ -1588,11 +1588,11 @@
 class SubjectAlternativeName(ExtensionType):
     oid = ExtensionOID.SUBJECT_ALTERNATIVE_NAME
 
-<<<<<<< HEAD
+  <<<<<<< circleci-project-setup
     def __init__(self, general_names: typing.Iterable[GeneralName]) -> None:
-=======
+  =======
     def __init__(self, general_names: typing.Iterable[GeneralName]):
->>>>>>> 75b002ae
+  >>>>>>> 3.4.x
         self._general_names = GeneralNames(general_names)
 
     __len__, __iter__, __getitem__ = _make_sequence_methods("_general_names")
@@ -1673,11 +1673,11 @@
 class IssuerAlternativeName(ExtensionType):
     oid = ExtensionOID.ISSUER_ALTERNATIVE_NAME
 
-<<<<<<< HEAD
+  <<<<<<< circleci-project-setup
     def __init__(self, general_names: typing.Iterable[GeneralName]) -> None:
-=======
+  =======
     def __init__(self, general_names: typing.Iterable[GeneralName]):
->>>>>>> 75b002ae
+  >>>>>>> 3.4.x
         self._general_names = GeneralNames(general_names)
 
     __len__, __iter__, __getitem__ = _make_sequence_methods("_general_names")
@@ -1758,11 +1758,11 @@
 class CertificateIssuer(ExtensionType):
     oid = CRLEntryExtensionOID.CERTIFICATE_ISSUER
 
-<<<<<<< HEAD
+  <<<<<<< circleci-project-setup
     def __init__(self, general_names: typing.Iterable[GeneralName]) -> None:
-=======
+  =======
     def __init__(self, general_names: typing.Iterable[GeneralName]):
->>>>>>> 75b002ae
+  >>>>>>> 3.4.x
         self._general_names = GeneralNames(general_names)
 
     __len__, __iter__, __getitem__ = _make_sequence_methods("_general_names")
@@ -1843,11 +1843,11 @@
 class CRLReason(ExtensionType):
     oid = CRLEntryExtensionOID.CRL_REASON
 
-<<<<<<< HEAD
+  <<<<<<< circleci-project-setup
     def __init__(self, reason: ReasonFlags) -> None:
-=======
+  =======
     def __init__(self, reason: ReasonFlags):
->>>>>>> 75b002ae
+  >>>>>>> 3.4.x
         if not isinstance(reason, ReasonFlags):
             raise TypeError("reason must be an element from ReasonFlags")
 
@@ -1876,11 +1876,11 @@
 class InvalidityDate(ExtensionType):
     oid = CRLEntryExtensionOID.INVALIDITY_DATE
 
-<<<<<<< HEAD
+  <<<<<<< circleci-project-setup
     def __init__(self, invalidity_date: datetime.datetime) -> None:
-=======
+  =======
     def __init__(self, invalidity_date: datetime.datetime):
->>>>>>> 75b002ae
+  >>>>>>> 3.4.x
         if not isinstance(invalidity_date, datetime.datetime):
             raise TypeError("invalidity_date must be a datetime.datetime")
 
@@ -1916,11 +1916,11 @@
         signed_certificate_timestamps: typing.Iterable[
             SignedCertificateTimestamp
         ],
-<<<<<<< HEAD
+  <<<<<<< circleci-project-setup
     ) -> None:
-=======
+  =======
     ):
->>>>>>> 75b002ae
+  >>>>>>> 3.4.x
         signed_certificate_timestamps = list(signed_certificate_timestamps)
         if not all(
             isinstance(sct, SignedCertificateTimestamp)
@@ -1965,11 +1965,11 @@
         signed_certificate_timestamps: typing.Iterable[
             SignedCertificateTimestamp
         ],
-<<<<<<< HEAD
+  <<<<<<< circleci-project-setup
     ) -> None:
-=======
+  =======
     ):
->>>>>>> 75b002ae
+  >>>>>>> 3.4.x
         signed_certificate_timestamps = list(signed_certificate_timestamps)
         if not all(
             isinstance(sct, SignedCertificateTimestamp)
@@ -2007,11 +2007,11 @@
 class OCSPNonce(ExtensionType):
     oid = OCSPExtensionOID.NONCE
 
-<<<<<<< HEAD
+  <<<<<<< circleci-project-setup
     def __init__(self, nonce: bytes) -> None:
-=======
+  =======
     def __init__(self, nonce: bytes):
->>>>>>> 75b002ae
+  >>>>>>> 3.4.x
         if not isinstance(nonce, bytes):
             raise TypeError("nonce must be bytes")
 
@@ -2198,11 +2198,11 @@
 
 
 class UnrecognizedExtension(ExtensionType):
-<<<<<<< HEAD
+  <<<<<<< circleci-project-setup
     def __init__(self, oid: ObjectIdentifier, value: bytes) -> None:
-=======
+  =======
     def __init__(self, oid: ObjectIdentifier, value: bytes):
->>>>>>> 75b002ae
+  >>>>>>> 3.4.x
         if not isinstance(oid, ObjectIdentifier):
             raise TypeError("oid must be an ObjectIdentifier")
         self._oid = oid
