# This file is dual licensed under the terms of the Apache License, Version
# 2.0, and the BSD License. See the LICENSE file in the root of this repository
# for complete details.

from __future__ import annotations

INCLUDES = """
#include <openssl/ssl.h>

/*
 * This is part of a work-around for the difficulty cffi has in dealing with
 * `STACK_OF(foo)` as the name of a type.  We invent a new, simpler name that
 * will be an alias for this type and use the alias throughout.  This works
 * together with another opaque typedef for the same name in the TYPES section.
 * Note that the result is an opaque type.
 */
typedef STACK_OF(X509) Cryptography_STACK_OF_X509;
typedef STACK_OF(X509_REVOKED) Cryptography_STACK_OF_X509_REVOKED;
"""

TYPES = """
typedef ... Cryptography_STACK_OF_X509;
typedef ... Cryptography_STACK_OF_X509_REVOKED;

typedef ... X509_ALGOR;
typedef ... X509_EXTENSION;
typedef ... X509_EXTENSIONS;
typedef ... X509_REQ;
typedef ... X509_REVOKED;
typedef ... X509_CRL;
typedef ... X509;

<<<<<<< HEAD
typedef ... PKCS8_PRIV_KEY_INFO;
=======
typedef ... NETSCAPE_SPKI;
>>>>>>> db3dd51d

typedef void (*sk_X509_EXTENSION_freefunc)(X509_EXTENSION *);
"""

FUNCTIONS = """
X509 *X509_new(void);
void X509_free(X509 *);
X509 *X509_dup(X509 *);
int X509_up_ref(X509 *);

int X509_print_ex(BIO *, X509 *, unsigned long, unsigned long);

int X509_set_version(X509 *, long);

EVP_PKEY *X509_get_pubkey(X509 *);
int X509_set_pubkey(X509 *, EVP_PKEY *);

unsigned char *X509_alias_get0(X509 *, int *);
int X509_alias_set1(X509 *, const unsigned char *, int);
int X509_sign(X509 *, EVP_PKEY *, const EVP_MD *);

int X509_digest(const X509 *, const EVP_MD *, unsigned char *, unsigned int *);

ASN1_TIME *X509_gmtime_adj(ASN1_TIME *, long);

unsigned long X509_subject_name_hash(X509 *);

int X509_set_subject_name(X509 *, X509_NAME *);

int X509_set_issuer_name(X509 *, X509_NAME *);

int X509_add_ext(X509 *, X509_EXTENSION *, int);
X509_EXTENSION *X509_EXTENSION_dup(X509_EXTENSION *);

ASN1_OBJECT *X509_EXTENSION_get_object(X509_EXTENSION *);
void X509_EXTENSION_free(X509_EXTENSION *);

int X509_REQ_set_version(X509_REQ *, long);
X509_REQ *X509_REQ_new(void);
void X509_REQ_free(X509_REQ *);
int X509_REQ_set_pubkey(X509_REQ *, EVP_PKEY *);
int X509_REQ_sign(X509_REQ *, EVP_PKEY *, const EVP_MD *);
int X509_REQ_verify(X509_REQ *, EVP_PKEY *);
EVP_PKEY *X509_REQ_get_pubkey(X509_REQ *);
int X509_REQ_print_ex(BIO *, X509_REQ *, unsigned long, unsigned long);
int X509_REQ_add_extensions(X509_REQ *, X509_EXTENSIONS *);
X509_EXTENSIONS *X509_REQ_get_extensions(X509_REQ *);

int X509V3_EXT_print(BIO *, X509_EXTENSION *, unsigned long, int);
ASN1_OCTET_STRING *X509_EXTENSION_get_data(X509_EXTENSION *);

X509_REVOKED *X509_REVOKED_new(void);
void X509_REVOKED_free(X509_REVOKED *);

int X509_REVOKED_set_serialNumber(X509_REVOKED *, ASN1_INTEGER *);

int X509_REVOKED_add1_ext_i2d(X509_REVOKED *, int, void *, int, unsigned long);
X509_EXTENSION *X509_REVOKED_delete_ext(X509_REVOKED *, int);

int X509_REVOKED_set_revocationDate(X509_REVOKED *, ASN1_TIME *);

X509_CRL *X509_CRL_new(void);
X509_CRL *d2i_X509_CRL_bio(BIO *, X509_CRL **);
int X509_CRL_add0_revoked(X509_CRL *, X509_REVOKED *);
int X509_CRL_print(BIO *, X509_CRL *);
int X509_CRL_set_issuer_name(X509_CRL *, X509_NAME *);
int X509_CRL_set_version(X509_CRL *, long);
int X509_CRL_sign(X509_CRL *, EVP_PKEY *, const EVP_MD *);
int X509_CRL_sort(X509_CRL *);
int i2d_X509_CRL_bio(BIO *, X509_CRL *);
void X509_CRL_free(X509_CRL *);

/*  ASN1 serialization */
int i2d_X509_bio(BIO *, X509 *);
X509 *d2i_X509_bio(BIO *, X509 **);

int i2d_X509_REQ_bio(BIO *, X509_REQ *);
X509_REQ *d2i_X509_REQ_bio(BIO *, X509_REQ **);

int i2d_PrivateKey_bio(BIO *, EVP_PKEY *);
EVP_PKEY *d2i_PrivateKey_bio(BIO *, EVP_PKEY **);
int i2d_PUBKEY_bio(BIO *, EVP_PKEY *);
EVP_PKEY *d2i_PUBKEY_bio(BIO *, EVP_PKEY **);

ASN1_INTEGER *X509_get_serialNumber(X509 *);
int X509_set_serialNumber(X509 *, ASN1_INTEGER *);

const char *X509_verify_cert_error_string(long);

const char *X509_get_default_cert_dir(void);
const char *X509_get_default_cert_file(void);
const char *X509_get_default_cert_dir_env(void);
const char *X509_get_default_cert_file_env(void);

int X509_get_ext_count(const X509 *);
X509_EXTENSION *X509_get_ext(const X509 *, int);
X509_NAME *X509_get_subject_name(const X509 *);
X509_NAME *X509_get_issuer_name(const X509 *);

int X509_EXTENSION_get_critical(const X509_EXTENSION *);

int X509_REVOKED_get_ext_count(const X509_REVOKED *);
X509_EXTENSION *X509_REVOKED_get_ext(const X509_REVOKED *, int);

X509_REVOKED *X509_REVOKED_dup(X509_REVOKED *);

const X509_ALGOR *X509_get0_tbs_sigalg(const X509 *);

long X509_get_version(X509 *);

ASN1_TIME *X509_getm_notBefore(const X509 *);
ASN1_TIME *X509_getm_notAfter(const X509 *);

long X509_REQ_get_version(X509_REQ *);
X509_NAME *X509_REQ_get_subject_name(X509_REQ *);

Cryptography_STACK_OF_X509 *sk_X509_new_null(void);
void sk_X509_free(Cryptography_STACK_OF_X509 *);
int sk_X509_num(Cryptography_STACK_OF_X509 *);
int sk_X509_push(Cryptography_STACK_OF_X509 *, X509 *);
X509 *sk_X509_value(Cryptography_STACK_OF_X509 *, int);

X509_EXTENSIONS *sk_X509_EXTENSION_new_null(void);
int sk_X509_EXTENSION_num(X509_EXTENSIONS *);
X509_EXTENSION *sk_X509_EXTENSION_value(X509_EXTENSIONS *, int);
int sk_X509_EXTENSION_push(X509_EXTENSIONS *, X509_EXTENSION *);
void sk_X509_EXTENSION_free(X509_EXTENSIONS *);
void sk_X509_EXTENSION_pop_free(X509_EXTENSIONS *, sk_X509_EXTENSION_freefunc);

int sk_X509_REVOKED_num(Cryptography_STACK_OF_X509_REVOKED *);
X509_REVOKED *sk_X509_REVOKED_value(Cryptography_STACK_OF_X509_REVOKED *, int);

X509_NAME *X509_CRL_get_issuer(X509_CRL *);
Cryptography_STACK_OF_X509_REVOKED *X509_CRL_get_REVOKED(X509_CRL *);

int X509_CRL_set1_lastUpdate(X509_CRL *, const ASN1_TIME *);
int X509_CRL_set1_nextUpdate(X509_CRL *, const ASN1_TIME *);

const ASN1_INTEGER *X509_REVOKED_get0_serialNumber(const X509_REVOKED *);
const ASN1_TIME *X509_REVOKED_get0_revocationDate(const X509_REVOKED *);

void X509_ALGOR_get0(const ASN1_OBJECT **, int *, const void **,
                     const X509_ALGOR *);
"""

CUSTOMIZATIONS = """
"""<|MERGE_RESOLUTION|>--- conflicted
+++ resolved
@@ -29,12 +29,6 @@
 typedef ... X509_REVOKED;
 typedef ... X509_CRL;
 typedef ... X509;
-
-<<<<<<< HEAD
-typedef ... PKCS8_PRIV_KEY_INFO;
-=======
-typedef ... NETSCAPE_SPKI;
->>>>>>> db3dd51d
 
 typedef void (*sk_X509_EXTENSION_freefunc)(X509_EXTENSION *);
 """
