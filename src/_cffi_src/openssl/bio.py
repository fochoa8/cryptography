--- conflicted
+++ resolved
@@ -82,13 +82,10 @@
 int BIO_gets(BIO *, char *, int);
 int BIO_write(BIO *, const void *, int);
 int BIO_puts(BIO *, const char *);
-<<<<<<< HEAD
 BIO_METHOD *BIO_f_null(void);
 BIO_METHOD *BIO_f_buffer(void);
 
 int BIO_method_type(const BIO *);
-=======
->>>>>>> af1b58c2
 """
 
 MACROS = """
@@ -137,14 +134,7 @@
 long BIO_set_write_buffer_size(BIO *, long);
 long BIO_set_buffer_size(BIO *, long);
 long BIO_set_buffer_read_data(BIO *, void *, long);
-<<<<<<< HEAD
-=======
 long BIO_set_nbio(BIO *, long);
-
-/* The following was a macro in 0.9.8e. Once we drop support for RHEL/CentOS 5
-   we should move this back to FUNCTIONS. */
-int BIO_method_type(const BIO *);
->>>>>>> af1b58c2
 """
 
 CUSTOMIZATIONS = """
