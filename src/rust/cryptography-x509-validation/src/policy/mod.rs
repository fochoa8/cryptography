--- conflicted
+++ resolved
@@ -260,21 +260,16 @@
             subject,
             validation_time: time,
             extended_key_usage: EKU_SERVER_AUTH_OID.clone(),
-<<<<<<< HEAD
-            permitted_public_key_algorithms: Some(
-                WEBPKI_PERMITTED_SPKI_ALGORITHMS
-                    .clone()
-                    .into_iter()
-                    .cloned()
-                    .collect(),
-            ),
-            permitted_signature_algorithms: Some(
-                WEBPKI_PERMITTED_SIGNATURE_ALGORITHMS
-                    .clone()
-                    .into_iter()
-                    .cloned()
-                    .collect(),
-            ),
+            permitted_public_key_algorithms: WEBPKI_PERMITTED_SPKI_ALGORITHMS
+                .clone()
+                .into_iter()
+                .cloned()
+                .collect(),
+            permitted_signature_algorithms: WEBPKI_PERMITTED_SIGNATURE_ALGORITHMS
+                .clone()
+                .into_iter()
+                .cloned()
+                .collect(),
             common_extension_policies: Vec::from([
                 // 5280 4.2.1.8: Subject Directory Attributes
                 ExtensionPolicy::maybe_present(
@@ -402,19 +397,21 @@
         }
 
         // CA/B 7.1.3.1 SubjectPublicKeyInfo
-        if let Some(permitted_public_key_algorithms) = &self.permitted_public_key_algorithms {
-            if !permitted_public_key_algorithms.contains(&cert.tbs_cert.spki.algorithm) {
-                // TODO: Should probably include the OID here.
-                return Err("Forbidden public key algorithm".into());
-            }
+        if !self
+            .permitted_public_key_algorithms
+            .contains(&cert.tbs_cert.spki.algorithm)
+        {
+            // TODO: Should probably include the OID here.
+            return Err("Forbidden public key algorithm".into());
         }
 
         // CA/B 7.1.3.2 Signature AlgorithmIdentifier
-        if let Some(permitted_signature_algorithms) = &self.permitted_signature_algorithms {
-            if !permitted_signature_algorithms.contains(&cert.signature_alg) {
-                // TODO: Should probably include the OID here.
-                return Err("Forbidden signature algorithm".into());
-            }
+        if !self
+            .permitted_signature_algorithms
+            .contains(&cert.signature_alg)
+        {
+            // TODO: Should probably include the OID here.
+            return Err("Forbidden signature algorithm".into());
         }
 
         // Check that all critical extensions in this certificate are accounted for.
@@ -540,20 +537,6 @@
         match cert_is_self_issued(issuer) {
             true => Ok(current_depth),
             false => Ok(current_depth + 1),
-=======
-            permitted_public_key_algorithms: WEBPKI_PERMITTED_SPKI_ALGORITHMS
-                .clone()
-                .into_iter()
-                .cloned()
-                .collect(),
-            permitted_signature_algorithms: WEBPKI_PERMITTED_SIGNATURE_ALGORITHMS
-                .clone()
-                .into_iter()
-                .cloned()
-                .collect(),
-            critical_ca_extensions: RFC5280_CRITICAL_CA_EXTENSIONS.iter().cloned().collect(),
-            critical_ee_extensions: RFC5280_CRITICAL_EE_EXTENSIONS.iter().cloned().collect(),
->>>>>>> 01278608
         }
     }
 }
