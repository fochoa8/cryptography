[workspace.package]
version = "0.1.0"
authors = ["The cryptography developers <cryptography-dev@python.org>"]
edition = "2021"
publish = false
# This specifies the MSRV
rust-version = "1.65.0"

[package]
name = "cryptography-rust"
version.workspace = true
authors.workspace = true
edition.workspace = true
publish.workspace = true
rust-version.workspace = true

[dependencies]
once_cell = "1"
cfg-if = "1"
<<<<<<< HEAD
pyo3 = { version = "0.22.6", features = ["abi3"] }
asn1 = { version = "0.19.0", default-features = false }
=======
pyo3 = { version = "0.23.1", features = ["abi3"] }
asn1 = { version = "0.18.0", default-features = false }
>>>>>>> c2efeec0
cryptography-cffi = { path = "cryptography-cffi" }
cryptography-keepalive = { path = "cryptography-keepalive" }
cryptography-key-parsing = { path = "cryptography-key-parsing" }
cryptography-x509 = { path = "cryptography-x509" }
cryptography-x509-verification = { path = "cryptography-x509-verification" }
cryptography-openssl = { path = "cryptography-openssl" }
pem = { version = "3", default-features = false }
openssl = "0.10.68"
openssl-sys = "0.9.104"
foreign-types-shared = "0.3"
self_cell = "1"

[features]
extension-module = ["pyo3/extension-module"]
default = ["extension-module"]

[lib]
name = "cryptography_rust"
crate-type = ["cdylib"]

[profile.release]
overflow-checks = true

[workspace]
members = [
    "cryptography-cffi",
    "cryptography-keepalive",
    "cryptography-key-parsing",
    "cryptography-openssl",
    "cryptography-x509",
    "cryptography-x509-verification",
]

[lints.rust]
unexpected_cfgs = { level = "warn", check-cfg = ['cfg(CRYPTOGRAPHY_OPENSSL_300_OR_GREATER)', 'cfg(CRYPTOGRAPHY_OPENSSL_320_OR_GREATER)', 'cfg(CRYPTOGRAPHY_IS_LIBRESSL)', 'cfg(CRYPTOGRAPHY_IS_BORINGSSL)', 'cfg(CRYPTOGRAPHY_OSSLCONF, values("OPENSSL_NO_IDEA", "OPENSSL_NO_CAST", "OPENSSL_NO_BF", "OPENSSL_NO_CAMELLIA", "OPENSSL_NO_SEED", "OPENSSL_NO_SM4"))'] }<|MERGE_RESOLUTION|>--- conflicted
+++ resolved
@@ -17,13 +17,8 @@
 [dependencies]
 once_cell = "1"
 cfg-if = "1"
-<<<<<<< HEAD
-pyo3 = { version = "0.22.6", features = ["abi3"] }
+pyo3 = { version = "0.23.1", features = ["abi3"] }
 asn1 = { version = "0.19.0", default-features = false }
-=======
-pyo3 = { version = "0.23.1", features = ["abi3"] }
-asn1 = { version = "0.18.0", default-features = false }
->>>>>>> c2efeec0
 cryptography-cffi = { path = "cryptography-cffi" }
 cryptography-keepalive = { path = "cryptography-keepalive" }
 cryptography-key-parsing = { path = "cryptography-key-parsing" }
