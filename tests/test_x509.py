--- conflicted
+++ resolved
@@ -9,11 +9,7 @@
 import ipaddress
 import os
 import sys
-<<<<<<< HEAD
-import warnings
 import struct
-=======
->>>>>>> b637aec1
 
 from asn1crypto.x509 import Certificate
 
