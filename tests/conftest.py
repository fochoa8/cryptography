--- conflicted
+++ resolved
@@ -20,10 +20,7 @@
 def pytest_runtest_setup(item):
     check_for_iface("hmac", HMACBackend, item)
     check_for_iface("cipher", CipherBackend, item)
+    check_backend_support(item)
     check_for_iface("hash", HashBackend, item)
-<<<<<<< HEAD
     if ('commoncrypto' in item.keywords and not sys.platform == 'darwin'):
-        pytest.skip('CommonCrypto is only available on OS X')
-=======
-    check_backend_support(item)
->>>>>>> f82a03a6
+        pytest.skip('CommonCrypto is only available on OS X')